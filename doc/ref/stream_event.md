--- conflicted
+++ resolved
@@ -17,12 +17,5 @@
 Returns a [stream_event_type](stream_event_type.md) for this event.
 
     template <class T, class... Args>
-<<<<<<< HEAD
-    bool is(Args&&... args) const noexcept;
-Returns `true` if the json value is the same as type `T`.
-
-    template <class T, class... Args>
-=======
->>>>>>> 0d6ba9ad
     T as(Args&&... args) const;
 Attempts to convert the json value to the template value type.
