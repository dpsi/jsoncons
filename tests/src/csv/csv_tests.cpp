// Copyright 2013 Daniel Parker
// Distributed under Boost license

#ifdef __linux__
#define BOOST_TEST_DYN_LINK
#endif

#include <boost/test/unit_test.hpp>
//#include <jsoncons_ext/csv/csv_parameters.hpp>
#include <jsoncons_ext/csv/csv_reader.hpp>
#include <jsoncons_ext/csv/csv_serializer.hpp>
#include <jsoncons/json_reader.hpp>
#include <sstream>
#include <vector>
#include <utility>
#include <ctime>
#include <iostream>

using namespace jsoncons;
using namespace jsoncons::csv;

BOOST_AUTO_TEST_SUITE(csv_tests)
#if 0
BOOST_AUTO_TEST_CASE(n_columns_test)
{
    const std::string bond_yields = R"(Date,1Y,2Y,3Y,5Y
2017-01-09,0.0062,0.0075,0.0083,0.011
2017-01-08,0.0063,0.0076,0.0084,0.0112
2017-01-08,0.0063,0.0076,0.0084,0.0112
)";

    json_decoder<ojson> decoder;
    csv_parameters params;
    params.assume_header(true)
          .column_types("string,float,float,float,float");

    params.mapping(mapping_type::n_rows);
    std::istringstream is1(bond_yields);
    csv_reader reader1(is1,decoder,params);
    reader1.read();
    ojson val1 = decoder.get_result();
    //std::cout << "\n(1)\n"<< pretty_print(val1) << "\n";
    BOOST_CHECK(val1.size() == 4);

    params.mapping(mapping_type::n_objects);
    std::istringstream is2(bond_yields);
    csv_reader reader2(is2,decoder,params);
    reader2.read();
    ojson val2 = decoder.get_result();
    //std::cout << "\n(2)\n"<< pretty_print(val2) << "\n";
    BOOST_REQUIRE(val2.size() == 3);
    BOOST_CHECK("2017-01-09" == val2[0]["Date"].as<std::string>());

    params.mapping(mapping_type::m_columns);
    std::istringstream is3(bond_yields);
    csv_reader reader3(is3, decoder, params);
    reader3.read();
    ojson val3 = decoder.get_result();
    //std::cout << "\n(3)\n"<< pretty_print(val3) << "\n";
    BOOST_CHECK(5 == val3.size());
    BOOST_CHECK(3 == val3["Date"].size());
    BOOST_CHECK(3 == val3["1Y"].size());
    BOOST_CHECK(3 == val3["2Y"].size());
    BOOST_CHECK(3 == val3["3Y"].size());
    BOOST_CHECK(3 == val3["5Y"].size());
}

BOOST_AUTO_TEST_CASE(csv_test_empty_values)
{
    std::string input = "bool-f,int-f,float-f,string-f"
"\n,,,,"
"\ntrue,12,24.7,\"test string\","
"\n,,,,";

    std::istringstream is(input);

    json_decoder<json> decoder;

    csv_parameters params;
    params.assume_header(true)
          .column_types("boolean,integer,float,string");

    csv_reader reader(is,decoder,params);
    reader.read();
    json val = decoder.get_result();

    BOOST_CHECK(val[0]["bool-f"].is_null());
    BOOST_CHECK(val[0]["bool-f"].is<null_type>());
    BOOST_CHECK(val[0]["int-f"].is_null());
    BOOST_CHECK(val[0]["int-f"].is<null_type>());
    BOOST_CHECK(val[0]["float-f"].is_null());
    BOOST_CHECK(val[0]["float-f"].is<null_type>());
    BOOST_CHECK(val[0]["string-f"].as<std::string>() == "");
    BOOST_CHECK(val[0]["string-f"].is<std::string>());

    BOOST_CHECK(val[1]["bool-f"] .as<bool>()== true);
    BOOST_CHECK(val[1]["bool-f"].is<bool>());
    BOOST_CHECK(val[1]["int-f"] .as<int>()== 12);
    BOOST_CHECK(val[1]["int-f"].is<int>());
    BOOST_CHECK(val[1]["float-f"] .as<double>()== 24.7);
    BOOST_CHECK(val[1]["float-f"].is<double>());
    BOOST_CHECK(val[1]["string-f"].as<std::string>() == "test string");
    BOOST_CHECK(val[1]["string-f"].is<std::string>());

    BOOST_CHECK(val[0]["bool-f"].is_null());
    BOOST_CHECK(val[0]["bool-f"].is<null_type>());
    BOOST_CHECK(val[0]["int-f"].is_null());
    BOOST_CHECK(val[0]["int-f"].is<null_type>());
    BOOST_CHECK(val[0]["float-f"].is_null());
    BOOST_CHECK(val[0]["float-f"].is<null_type>());
    BOOST_CHECK(val[0]["string-f"] .as<std::string>() == "");
    BOOST_CHECK(val[0]["string-f"].is<std::string>());
}

BOOST_AUTO_TEST_CASE(csv_test_empty_values_with_defaults)
{
    std::string input = "bool-f,int-f,float-f,string-f"
"\n,,,,"
"\ntrue,12,24.7,\"test string\","
"\n,,,,";

    std::istringstream is(input);

    json_decoder<json> decoder;

    csv_parameters params;
    params.assume_header(true) 
          .column_types("boolean,integer,float,string")
          .column_defaults("false,0,0.0,\"\"");

    csv_reader reader(is,decoder,params);
    reader.read();
    json val = decoder.get_result();

    BOOST_CHECK(val[0]["bool-f"].as<bool>() == false);
    BOOST_CHECK(val[0]["bool-f"].is<bool>());
    BOOST_CHECK(val[0]["int-f"] .as<int>()== 0);
    BOOST_CHECK(val[0]["int-f"].is<int>());
    BOOST_CHECK(val[0]["float-f"].as<double>() == 0.0);
    BOOST_CHECK(val[0]["float-f"].is<double>());
    BOOST_CHECK(val[0]["string-f"] .as<std::string>() == "");
    BOOST_CHECK(val[0]["string-f"].is<std::string>());

    BOOST_CHECK(val[1]["bool-f"] .as<bool>()== true);
    BOOST_CHECK(val[1]["bool-f"].is<bool>());
    BOOST_CHECK(val[1]["int-f"] .as<int>()== 12);
    BOOST_CHECK(val[1]["int-f"].is<int>());
    BOOST_CHECK(val[1]["float-f"] .as<double>()== 24.7);
    BOOST_CHECK(val[1]["float-f"].is<double>());
    BOOST_CHECK(val[1]["string-f"].as<std::string>() == "test string");
    BOOST_CHECK(val[1]["string-f"].is<std::string>());

    BOOST_CHECK(val[2]["bool-f"].as<bool>() == false);
    BOOST_CHECK(val[2]["bool-f"].is<bool>());
    BOOST_CHECK(val[2]["int-f"] .as<int>()== 0);
    BOOST_CHECK(val[2]["int-f"].is<int>());
    BOOST_CHECK(val[2]["float-f"].as<double>() == 0.0);
    BOOST_CHECK(val[2]["float-f"].is<double>());
    BOOST_CHECK(val[2]["string-f"].as<std::string>() == "");
    BOOST_CHECK(val[2]["string-f"].is<std::string>());
}

BOOST_AUTO_TEST_CASE(csv_test_empty_values_with_empty_defaults)
{
    std::string input = "bool-f,int-f,float-f,string-f"
"\n,,,,"
"\ntrue,12,24.7,\"test string\","
"\n,,,,";

    std::istringstream is(input);

    json_decoder<json> decoder;

    csv_parameters params;
    params.assume_header(true)
          .column_types("boolean,integer,float,string")
          .column_defaults(",,,");

    csv_reader reader(is,decoder,params);
    reader.read();
    json val = decoder.get_result();

    BOOST_CHECK(val[0]["bool-f"].is_null());
    BOOST_CHECK(val[0]["bool-f"].is<null_type>());
    BOOST_CHECK(val[0]["int-f"].is_null());
    BOOST_CHECK(val[0]["int-f"].is<null_type>());
    BOOST_CHECK(val[0]["float-f"].is_null());
    BOOST_CHECK(val[0]["float-f"].is<null_type>());
    BOOST_CHECK(val[0]["string-f"] .as<std::string>() == "");
    BOOST_CHECK(val[0]["string-f"].is<std::string>());

    BOOST_CHECK(val[1]["bool-f"] .as<bool>() == true);
    BOOST_CHECK(val[1]["bool-f"].is<bool>());
    BOOST_CHECK(val[1]["int-f"] .as<int>()== 12);
    BOOST_CHECK(val[1]["int-f"].is<int>());
    BOOST_CHECK(val[1]["float-f"] .as<double>()== 24.7);
    BOOST_CHECK(val[1]["float-f"].is<double>());
    BOOST_CHECK(val[1]["string-f"].as<std::string>() == "test string");
    BOOST_CHECK(val[1]["string-f"].is<std::string>());

    BOOST_CHECK(val[0]["bool-f"].is_null());
    BOOST_CHECK(val[0]["bool-f"].is<null_type>());
    BOOST_CHECK(val[0]["int-f"].is_null());
    BOOST_CHECK(val[0]["int-f"].is<null_type>());
    BOOST_CHECK(val[0]["float-f"].is_null());
    BOOST_CHECK(val[0]["float-f"].is<null_type>());
    BOOST_CHECK(val[0]["string-f"] .as<std::string>() == "");
    BOOST_CHECK(val[0]["string-f"].is<std::string>());
}

BOOST_AUTO_TEST_CASE(csv_test1_array_1col_skip1)
{
    std::string text = "a\n1\n4";
    std::istringstream is(text);

    json_decoder<json> decoder;

    csv_parameters params;
    params.header_lines(1);

    csv_reader reader(is,decoder,params);
    reader.read();
    json val = decoder.get_result();

    BOOST_CHECK(val.size()==2);
    BOOST_CHECK(val[0].size()==1);
    BOOST_CHECK(val[1].size()==1);
    BOOST_CHECK(val[0][0]==json("1"));
    BOOST_CHECK(val[1][0]==json("4"));
}


BOOST_AUTO_TEST_CASE(csv_test1_array_1col)
{
    std::string text = "1\n4";
    std::istringstream is(text);

    json_decoder<json> decoder;

    csv_parameters params;
    params.assume_header(false);

    csv_reader reader(is,decoder,params);
    reader.read();
    json val = decoder.get_result();

    BOOST_CHECK(val.size()==2);
    BOOST_CHECK(val[0].size()==1);
    BOOST_CHECK(val[1].size()==1);
    BOOST_CHECK(val[0][0]==json("1"));
    BOOST_CHECK(val[1][0]==json("4"));
}

BOOST_AUTO_TEST_CASE(csv_test1_array_3cols)
{
    std::string text = "a,b,c\n1,2,3\n4,5,6";
    std::istringstream is(text);

    json_decoder<json> decoder;

    csv_parameters params;
    params.assume_header(false);

    csv_reader reader(is,decoder,params);
    reader.read();
    json val = decoder.get_result();

    BOOST_CHECK(val.size()==3);
    BOOST_CHECK(val[0].size()==3);
    BOOST_CHECK(val[1].size()==3);
    BOOST_CHECK(val[2].size()==3);
    BOOST_CHECK(val[0][0]==json("a"));
    BOOST_CHECK(val[0][1]==json("b"));
    BOOST_CHECK(val[0][2]==json("c"));
    BOOST_CHECK(val[1][0]==json("1"));
    BOOST_CHECK(val[1][1]==json("2"));
    BOOST_CHECK(val[1][2]==json("3"));
    BOOST_CHECK(val[2][0]==json("4"));
    BOOST_CHECK(val[2][1]==json("5"));
    BOOST_CHECK(val[2][2]==json("6"));
}

BOOST_AUTO_TEST_CASE(csv_test1_array_3cols_trim_leading)
{
    std::string text = "a ,b ,c \n 1, 2, 3\n 4 , 5 , 6 ";
    std::istringstream is(text);

    json_decoder<json> decoder;

    csv_parameters params;
    params.assume_header(false)
          .trim_leading(true);

    csv_reader reader(is,decoder,params);
    reader.read();
    json val = decoder.get_result();

    BOOST_CHECK(val.size()==3);
    BOOST_CHECK(val[0].size()==3);
    BOOST_CHECK(val[1].size()==3);
    BOOST_CHECK(val[2].size()==3);
    BOOST_CHECK(val[0][0]==json("a "));
    BOOST_CHECK(val[0][1]==json("b "));
    BOOST_CHECK(val[0][2]==json("c "));
    BOOST_CHECK(val[1][0]==json("1"));
    BOOST_CHECK(val[1][1]==json("2"));
    BOOST_CHECK(val[1][2]==json("3"));
    BOOST_CHECK(val[2][0]==json("4 "));
    BOOST_CHECK(val[2][1]==json("5 "));
    BOOST_CHECK(val[2][2]==json("6 "));
}

BOOST_AUTO_TEST_CASE(csv_test1_array_3cols_trim_trailing)
{
    std::string text = "a ,b ,c \n 1, 2, 3\n 4 , 5 , 6 ";
    std::istringstream is(text);

    json_decoder<json> decoder;

    csv_parameters params;
    params.assume_header(false)
          .trim_trailing(true);

    csv_reader reader(is,decoder,params);
    reader.read();
    json val = decoder.get_result();

    BOOST_CHECK(val.size()==3);
    BOOST_CHECK(val[0].size()==3);
    BOOST_CHECK(val[1].size()==3);
    BOOST_CHECK(val[2].size()==3);
    BOOST_CHECK(val[0][0]==json("a"));
    BOOST_CHECK(val[0][1]==json("b"));
    BOOST_CHECK(val[0][2]==json("c"));
    BOOST_CHECK(val[1][0]==json(" 1"));
    BOOST_CHECK(val[1][1]==json(" 2"));
    BOOST_CHECK(val[1][2]==json(" 3"));
    BOOST_CHECK(val[2][0]==json(" 4"));
    BOOST_CHECK(val[2][1]==json(" 5"));
    BOOST_CHECK(val[2][2]==json(" 6"));
}

BOOST_AUTO_TEST_CASE(csv_test1_array_3cols_trim)
{
    std::string text = "a ,, \n 1, 2, 3\n 4 , 5 , 6 ";
    std::istringstream is(text);

    json_decoder<json> decoder;

    csv_parameters params;
    params.assume_header(false)
          .trim(true)
          .unquoted_empty_value_is_null(true);

    csv_reader reader(is,decoder,params);
    reader.read();
    json val = decoder.get_result();

    BOOST_CHECK(val.size()==3);
    BOOST_CHECK(val[0].size()==3);
    BOOST_CHECK(val[1].size()==3);
    BOOST_CHECK(val[2].size()==3);
    BOOST_CHECK(val[0][0]==json("a"));
    BOOST_CHECK(val[0][1]==json::null());
    BOOST_CHECK(val[0][2]==json::null());
    BOOST_CHECK(val[1][0]==json("1"));
    BOOST_CHECK(val[1][1]==json("2"));
    BOOST_CHECK(val[1][2]==json("3"));
    BOOST_CHECK(val[2][0]==json("4"));
    BOOST_CHECK(val[2][1]==json("5"));
    BOOST_CHECK(val[2][2]==json("6"));
}

BOOST_AUTO_TEST_CASE(csv_test1_array_3cols_comment)
{
    std::string text = "a,b,c\n#1,2,3\n4,5,6";
    std::istringstream is(text);

    json_decoder<json> decoder;

    csv_parameters params;
    params.comment_starter('#');

    csv_reader reader(is,decoder,params);
    reader.read();
    json val = decoder.get_result();

    BOOST_CHECK(val.size()==2);
    BOOST_CHECK(val[0].size()==3);
    BOOST_CHECK(val[1].size()==3);
    BOOST_CHECK(val[0][0]==json("a"));
    BOOST_CHECK(val[0][1]==json("b"));
    BOOST_CHECK(val[0][2]==json("c"));
    BOOST_CHECK(val[1][0]==json("4"));
    BOOST_CHECK(val[1][1]==json("5"));
    BOOST_CHECK(val[1][2]==json("6"));
}

BOOST_AUTO_TEST_CASE(csv_test1_object_1col)
{
    std::string text = "a\n1\n4";
    std::istringstream is(text);

    json_decoder<json> decoder;

    csv_parameters params;
    params.assume_header(true);

    csv_reader reader(is,decoder,params);
    reader.read();
    json val = decoder.get_result();

    BOOST_CHECK(val.size()==2);
    BOOST_CHECK(val[0].size()==1);
    BOOST_CHECK(val[1].size()==1);
    BOOST_CHECK(val[0]["a"]==json("1"));
    BOOST_CHECK(val[1]["a"]==json("4"));
}

BOOST_AUTO_TEST_CASE(csv_test1_object_3cols)
{
    std::string text = "a,b,c\n1,2,3\n4,5,6";
    std::istringstream is(text);

    json_decoder<json> decoder;

    csv_parameters params;
    params.assume_header(true);

    csv_reader reader(is,decoder,params);
    reader.read();
    json val = decoder.get_result();

    BOOST_CHECK(val.size()==2);
    BOOST_CHECK(val[0].size()==3);
    BOOST_CHECK(val[1].size()==3);
    BOOST_CHECK(val[0]["a"]==json("1"));
    BOOST_CHECK(val[0]["b"]==json("2"));
    BOOST_CHECK(val[0]["c"]==json("3"));
    BOOST_CHECK(val[1]["a"]==json("4"));
    BOOST_CHECK(val[1]["b"]==json("5"));
    BOOST_CHECK(val[1]["c"]==json("6"));
}

BOOST_AUTO_TEST_CASE(csv_test1_object_3cols_header)
{
    std::string text = "a,b,c\n1,2,3\n4,5,6";
    std::istringstream is(text);

    json_decoder<json> decoder;

    csv_parameters params;
    params.column_names("x,y,z")
          .header_lines(1);

    csv_reader reader(is,decoder,params);
    reader.read();
    json val = decoder.get_result();

    BOOST_CHECK(val.size()==2);
    BOOST_CHECK(val[0].size()==3);
    BOOST_CHECK(val[1].size()==3);
    BOOST_CHECK(val[0]["x"]==json("1"));
    BOOST_CHECK(val[0]["y"]==json("2"));
    BOOST_CHECK(val[0]["z"]==json("3"));
    BOOST_CHECK(val[1]["x"]==json("4"));
    BOOST_CHECK(val[1]["y"]==json("5"));
    BOOST_CHECK(val[1]["z"]==json("6"));
}

BOOST_AUTO_TEST_CASE(csv_test1_object_3cols_bool)
{
    std::string text = "a,b,c\n1,0,1\ntrue,FalSe,TrUe";
    std::istringstream is(text);

    json_decoder<json> decoder;

    csv_parameters params;
    params.column_names("x,y,z")
          .column_types("boolean,boolean,boolean")
          .header_lines(1);

    csv_reader reader(is,decoder,params);
    reader.read();
    json val = decoder.get_result();

    BOOST_CHECK(val.size()==2);
    BOOST_CHECK(val[0].size()==3);
    BOOST_CHECK(val[1].size()==3);
    BOOST_CHECK(val[0]["x"]==json(true));
    BOOST_CHECK(val[0]["y"]==json(false));
    BOOST_CHECK(val[0]["z"]==json(true));
    BOOST_CHECK(val[1]["x"]==json(true));
    BOOST_CHECK(val[1]["y"]==json(false));
    BOOST_CHECK(val[1]["z"]==json(true));
}

BOOST_AUTO_TEST_CASE(csv_test1_object_1col_quoted)
{
    std::string text = "a\n\"1\"\n\"4\"";
    std::istringstream is(text);

    json_decoder<json> decoder;

    csv_parameters params;
    params.assume_header(true);

    csv_reader reader(is,decoder,params);
    reader.read();
    json val = decoder.get_result();

    BOOST_CHECK(val.size()==2);
    BOOST_CHECK(val[0].size()==1);
    BOOST_CHECK(val[1].size()==1);
    BOOST_CHECK(val[0]["a"]==json("1"));
    BOOST_CHECK(val[1]["a"]==json("4"));
}

BOOST_AUTO_TEST_CASE(csv_test1_object_3cols_quoted)
{
    std::string text = "a,b,c\n\"1\",\"2\",\"3\"\n4,5,\"6\"";
    std::istringstream is(text);

    json_decoder<json> decoder;

    csv_parameters params;
    params.assume_header(true);

    csv_reader reader(is,decoder,params);
    reader.read();
    json val = decoder.get_result();

    BOOST_CHECK(val.size()==2);
    BOOST_CHECK(val[0].size()==3);
    BOOST_CHECK(val[1].size()==3);
    BOOST_CHECK(val[0]["a"]==json("1"));
    BOOST_CHECK(val[0]["b"]==json("2"));
    BOOST_CHECK(val[0]["c"]==json("3"));
    BOOST_CHECK(val[1]["a"]==json("4"));
    BOOST_CHECK(val[1]["b"]==json("5"));
    BOOST_CHECK(val[1]["c"]==json("6"));
}

BOOST_AUTO_TEST_CASE(csv_test1_array_1col_crlf)
{
    std::string text = "1\r\n4";
    std::istringstream is(text);

    json_decoder<json> decoder;

    csv_parameters params;
    params.assume_header(false);

    csv_reader reader(is,decoder,params);
    reader.read();
    json val = decoder.get_result();

    BOOST_CHECK(val.size()==2);
    BOOST_CHECK(val[0].size()==1);
    BOOST_CHECK(val[1].size()==1);
    BOOST_CHECK(val[0][0]==json("1"));
    BOOST_CHECK(val[1][0]==json("4"));
}

BOOST_AUTO_TEST_CASE(csv_test1_array_3cols_crlf)
{
    std::string text = "a,b,c\r\n1,2,3\r\n4,5,6";
    std::istringstream is(text);

    json_decoder<json> decoder;

    csv_parameters params;
    params.assume_header(false);

    csv_reader reader(is,decoder,params);
    reader.read();
    json val = decoder.get_result();

    BOOST_CHECK(val.size()==3);
    BOOST_CHECK(val[0].size()==3);
    BOOST_CHECK(val[1].size()==3);
    BOOST_CHECK(val[2].size()==3);
    BOOST_CHECK(val[0][0]==json("a"));
    BOOST_CHECK(val[0][1]==json("b"));
    BOOST_CHECK(val[0][2]==json("c"));
    BOOST_CHECK(val[1][0]==json("1"));
    BOOST_CHECK(val[1][1]==json("2"));
    BOOST_CHECK(val[1][2]==json("3"));
    BOOST_CHECK(val[2][0]==json("4"));
    BOOST_CHECK(val[2][1]==json("5"));
    BOOST_CHECK(val[2][2]==json("6"));
}

BOOST_AUTO_TEST_CASE(csv_test1_object_1col_crlf)
{
    std::string text = "a\r\n1\r\n4";
    std::istringstream is(text);

    json_decoder<json> decoder;

    csv_parameters params;
    params.assume_header(true);

    csv_reader reader(is,decoder,params);
    reader.read();
    json val = decoder.get_result();

    BOOST_CHECK(val.size()==2);
    BOOST_CHECK(val[0].size()==1);
    BOOST_CHECK(val[1].size()==1);
    BOOST_CHECK(val[0]["a"]==json("1"));
    BOOST_CHECK(val[1]["a"]==json("4"));
}

BOOST_AUTO_TEST_CASE(csv_test1_object_3cols_crlf)
{
    std::string text = "a,b,c\r\n1,2,3\r\n4,5,6";
    std::istringstream is(text);

    json_decoder<json> decoder;

    csv_parameters params;
    params.assume_header(true);

    csv_reader reader(is,decoder,params);
    reader.read();
    json val = decoder.get_result();

    BOOST_CHECK(val.size()==2);
    BOOST_CHECK(val[0].size()==3);
    BOOST_CHECK(val[1].size()==3);
    BOOST_CHECK(val[0]["a"]==json("1"));
    BOOST_CHECK(val[0]["b"]==json("2"));
    BOOST_CHECK(val[0]["c"]==json("3"));
    BOOST_CHECK(val[1]["a"]==json("4"));
    BOOST_CHECK(val[1]["b"]==json("5"));
    BOOST_CHECK(val[1]["c"]==json("6"));
}

BOOST_AUTO_TEST_CASE(read_comma_delimited_file)
{
    std::string in_file = "input/countries.csv";
    std::ifstream is(in_file);

    json_decoder<json> decoder;

    csv_parameters params;
    params.assume_header(true);

    csv_reader reader(is,decoder,params);
    reader.read();
    json countries = decoder.get_result();

    BOOST_CHECK_EQUAL(4,countries.size());
    BOOST_CHECK_EQUAL(json("ABW"),countries[0]["country_code"]);
    BOOST_CHECK_EQUAL(json("ARUBA"),countries[0]["name"]);
    BOOST_CHECK_EQUAL(json("ATF"),countries[1]["country_code"]);
    BOOST_CHECK_EQUAL(json("FRENCH SOUTHERN TERRITORIES, D.R. OF"),countries[1]["name"]);
    BOOST_CHECK_EQUAL(json("VUT"),countries[2]["country_code"]);
    BOOST_CHECK_EQUAL(json("VANUATU"),countries[2]["name"]);
    BOOST_CHECK_EQUAL(json("WLF"),countries[3]["country_code"]);
    BOOST_CHECK_EQUAL(json("WALLIS & FUTUNA ISLANDS"),countries[3]["name"]);
}

BOOST_AUTO_TEST_CASE(read_comma_delimited_file_header)
{
    std::string in_file = "input/countries.csv";
    std::ifstream is(in_file);

    json_decoder<json> decoder;

    csv_parameters params;
    params.column_names("Country Code,Name")
          .header_lines(1);

    csv_reader reader(is,decoder,params);
    reader.read();
    json countries = decoder.get_result();
    BOOST_CHECK_EQUAL(4,countries.size());
    BOOST_CHECK_EQUAL(json("ABW"),countries[0]["Country Code"]);
    BOOST_CHECK_EQUAL(json("ARUBA"),countries[0]["Name"]);
    BOOST_CHECK_EQUAL(json("ATF"),countries[1]["Country Code"]);
    BOOST_CHECK_EQUAL(json("FRENCH SOUTHERN TERRITORIES, D.R. OF"),countries[1]["Name"]);
    BOOST_CHECK_EQUAL(json("VUT"),countries[2]["Country Code"]);
    BOOST_CHECK_EQUAL(json("VANUATU"),countries[2]["Name"]);
    BOOST_CHECK_EQUAL(json("WLF"),countries[3]["Country Code"]);
    BOOST_CHECK_EQUAL(json("WALLIS & FUTUNA ISLANDS"),countries[3]["Name"]);
}
 
BOOST_AUTO_TEST_CASE(serialize_comma_delimited_file)
{
    std::string in_file = "input/countries.json";
    std::ifstream is(in_file);

    csv_parameters params;
    params.assume_header(false);

    json_decoder<ojson> encoder1;
    json_reader reader1(is,encoder1);
    reader1.read();
    ojson countries1 = encoder1.get_result();

    std::stringstream ss;
    csv_serializer serializer(ss,params);
    countries1.dump(serializer);

    json_decoder<ojson> encoder2;
    csv_reader reader2(ss,encoder2,params);
    reader2.read();
    ojson countries2 = encoder2.get_result();

    BOOST_CHECK_EQUAL(countries1,countries2);
}

BOOST_AUTO_TEST_CASE(test_tab_delimited_file)
{
    std::string in_file = "input/employees.txt";
    std::ifstream is(in_file);

    json_decoder<json> decoder;
    csv_parameters params;
    params.field_delimiter('\t')
          .assume_header(true);

    csv_reader reader(is,decoder,params);
    reader.read();
    json employees = decoder.get_result();
    BOOST_CHECK_EQUAL(4,employees.size());
    BOOST_CHECK_EQUAL(std::string("00000001"),employees[0]["employee-no"].as<std::string>());
    BOOST_CHECK_EQUAL(std::string("00000002"),employees[1]["employee-no"].as<std::string>());
    BOOST_CHECK_EQUAL(std::string("00000003"),employees[2]["employee-no"].as<std::string>());
    BOOST_CHECK_EQUAL(std::string("00000004"),employees[3]["employee-no"].as<std::string>());
}

BOOST_AUTO_TEST_CASE(serialize_tab_delimited_file)
{
    std::string in_file = "input/employees.json";
    std::ifstream is(in_file);

    json_decoder<ojson> decoder;
    csv_parameters params;
    params.assume_header(false)
          .header_lines(1)
          .column_names("dept,employee-name,employee-no,note,comment,salary")
          .field_delimiter('\t');

    json_reader reader(is,decoder);
    reader.read_next();
    ojson employees1 = decoder.get_result();

    std::stringstream ss;
    csv_serializer serializer(ss,params);
    //std::cout << pretty_print(employees1) << std::endl;
    employees1.dump(serializer);
    //std::cout << ss.str() << std::endl;

    json_decoder<ojson> encoder2;
    csv_reader reader2(ss,encoder2,params);
    reader2.read();
    ojson employees2 = encoder2.get_result();
    //std::cout << pretty_print(employees2) << std::endl;

    BOOST_CHECK_EQUAL(employees1.size(), employees2.size());

    for (size_t i = 0; i < employees1.size(); ++i)
    {
        BOOST_CHECK_EQUAL(employees1[i]["dept"], employees2[i]["dept"]);
        BOOST_CHECK_EQUAL(employees1[i]["employee-name"], employees2[i]["employee-name"]);
        BOOST_CHECK_EQUAL(employees1[i]["employee-no"], employees2[i]["employee-no"]);
        BOOST_CHECK_EQUAL(employees1[i]["salary"], employees2[i]["salary"]);
        BOOST_CHECK_EQUAL(employees1[i].get_with_default("note",""), employees2[i].get_with_default("note",""));
    }
}

BOOST_AUTO_TEST_CASE(csv_test1_array_3cols_grouped1)
{
    std::string text = "1,2,3\n4,5,6\n7,8,9";
    std::istringstream is(text);

    json_decoder<json> decoder;

    csv_parameters params;
    params.assume_header(false)
          .column_types("integer,[integer]*");

    csv_reader reader(is,decoder,params);
    reader.read();
    json val = decoder.get_result();

    //std::cout << val << std::endl;

    /*BOOST_CHECK(val.size()==3);
    BOOST_CHECK(val[0].size()==3);
    BOOST_CHECK(val[1].size()==3);
    BOOST_CHECK(val[2].size()==3);
    BOOST_CHECK(val[0][0]==json(1));
    BOOST_CHECK(val[0][1]==json(2));
    BOOST_CHECK(val[0][2]==json(3));
    BOOST_CHECK(val[1][0]==json(4));
    BOOST_CHECK(val[1][1]==json(5));
    BOOST_CHECK(val[1][2]==json(6));
    BOOST_CHECK(val[2][0]==json(7));
    BOOST_CHECK(val[2][1]==json(8));
    BOOST_CHECK(val[2][2]==json(9));*/
}

BOOST_AUTO_TEST_CASE(csv_test1_array_3cols_grouped2)
{
    std::string text = "1,2,3,4,5\n4,5,6,7,8\n7,8,9,10,11";
    std::istringstream is(text);

    json_decoder<json> decoder;

    csv_parameters params;
    params.assume_header(false)
          .column_types("integer,[integer,integer]*");

    csv_reader reader(is,decoder,params);
    reader.read();
    json val = decoder.get_result();

    //std::cout << val << std::endl;

    BOOST_REQUIRE(params.column_types().size() == 4);
<<<<<<< HEAD
    BOOST_CHECK(params.column_types()[0].first == csv_column_type::integer_t);
    BOOST_CHECK(params.column_types()[0].second == 0);
    BOOST_CHECK(params.column_types()[1].first == csv_column_type::integer_t);
    BOOST_CHECK(params.column_types()[1].second == 1);
    BOOST_CHECK(params.column_types()[2].first == csv_column_type::integer_t);
    BOOST_CHECK(params.column_types()[2].second == 1);
    BOOST_CHECK(params.column_types()[3].first == csv_column_type::repeat_t);
    BOOST_CHECK(params.column_types()[3].second == 2);
}
#endif
BOOST_AUTO_TEST_CASE(empty_line_test)
{
    std::string input = R"(country_code,name
ABW,ARUBA
=======
    BOOST_CHECK(params.column_types()[0].col_type == csv_column_type::integer_t);
    BOOST_CHECK(params.column_types()[0].level == 0);
    BOOST_CHECK_EQUAL(0, params.column_types()[0].rep_count);
    BOOST_CHECK(params.column_types()[1].col_type == csv_column_type::integer_t);
    BOOST_CHECK(params.column_types()[1].level == 1);
    BOOST_CHECK_EQUAL(0, params.column_types()[1].rep_count);
    BOOST_CHECK(params.column_types()[2].col_type == csv_column_type::integer_t);
    BOOST_CHECK(params.column_types()[2].level == 1);
    BOOST_CHECK_EQUAL(0, params.column_types()[2].rep_count);
    BOOST_CHECK(params.column_types()[3].col_type == csv_column_type::repeat_t);
    BOOST_CHECK(params.column_types()[3].level == 0);
    BOOST_CHECK_EQUAL(2, params.column_types()[3].rep_count);
>>>>>>> 3846f007

ATF,"FRENCH SOUTHERN TERRITORIES, D.R. OF"
VUT,VANUATU
WLF,WALLIS & FUTUNA ISLANDS
)";

    std::istringstream is(input);

    json_decoder<json> decoder;

    csv_parameters params;
    params.assume_header(true)
        .ignore_empty_values(true);

    csv_reader reader(is,decoder,params);
    reader.read();
    json j = decoder.get_result();

    std::cout << pretty_print(j) << std::endl;
}

BOOST_AUTO_TEST_CASE(csv_test1_repeat)
{
    const std::string text = R"(Date,1Y,2Y,3Y,5Y
    2017-01-09,0.0062,0.0075,0.0083,0.011,0.012
    2017-01-08,0.0063,0.0076,0.0084,0.0112,0.013
    2017-01-08,0.0063,0.0076,0.0084,0.0112,0.014
    )";    

    auto result = jsoncons::csv::detail::parse_column_types<char>("string,float*");
    BOOST_REQUIRE(result.size() == 3);
    BOOST_CHECK(result[0].col_type == csv_column_type::string_t);
    BOOST_CHECK(result[0].level == 0);
    BOOST_CHECK_EQUAL(0, result[0].rep_count);
    BOOST_CHECK(result[1].col_type == csv_column_type::float_t);
    BOOST_CHECK(result[1].level == 0);
    BOOST_CHECK_EQUAL(0, result[1].rep_count);
    BOOST_CHECK(result[2].col_type == csv_column_type::repeat_t);
    BOOST_CHECK(result[2].level == 0);
    BOOST_CHECK_EQUAL(1, result[2].rep_count);

    auto result2 = jsoncons::csv::detail::parse_column_types<char>("string,[float*]");
    BOOST_REQUIRE(result2.size() == 3);
    BOOST_CHECK(result2[0].col_type == csv_column_type::string_t);
    BOOST_CHECK(result2[0].level == 0);
    BOOST_CHECK_EQUAL(0, result2[0].rep_count);
    BOOST_CHECK(result2[1].col_type == csv_column_type::float_t);
    BOOST_CHECK(result2[1].level == 1);
    BOOST_CHECK_EQUAL(0, result2[1].rep_count);
    BOOST_CHECK(result2[2].col_type == csv_column_type::repeat_t);
    BOOST_CHECK(result2[2].level == 1);
    BOOST_CHECK_EQUAL(1, result2[2].rep_count);

    auto result3 = jsoncons::csv::detail::parse_column_types<char>("string,[float]*");
    BOOST_REQUIRE(result3.size() == 3);
    BOOST_CHECK(result3[0].col_type == csv_column_type::string_t);
    BOOST_CHECK(result3[0].level == 0);
    BOOST_CHECK_EQUAL(0, result3[0].rep_count);
    BOOST_CHECK(result3[1].col_type == csv_column_type::float_t);
    BOOST_CHECK(result3[1].level == 1);
    BOOST_CHECK_EQUAL(0, result3[1].rep_count);
    BOOST_CHECK(result3[2].col_type == csv_column_type::repeat_t);
    BOOST_CHECK(result3[2].level == 0);
    BOOST_CHECK_EQUAL(1, result3[2].rep_count);
}

BOOST_AUTO_TEST_CASE(csv_test1_repeat2)
{
    csv_parameters params1;
    params1.column_types("[integer,string]*");
    for (auto x : params1.column_types())
    {
        std::cout << (int)x.col_type << " " << x.level << " " << x.rep_count << std::endl;
    }
}

BOOST_AUTO_TEST_SUITE_END()
<|MERGE_RESOLUTION|>--- conflicted
+++ resolved
@@ -20,7 +20,7 @@
 using namespace jsoncons::csv;
 
 BOOST_AUTO_TEST_SUITE(csv_tests)
-#if 0
+
 BOOST_AUTO_TEST_CASE(n_columns_test)
 {
     const std::string bond_yields = R"(Date,1Y,2Y,3Y,5Y
@@ -822,7 +822,6 @@
     //std::cout << val << std::endl;
 
     BOOST_REQUIRE(params.column_types().size() == 4);
-<<<<<<< HEAD
     BOOST_CHECK(params.column_types()[0].first == csv_column_type::integer_t);
     BOOST_CHECK(params.column_types()[0].second == 0);
     BOOST_CHECK(params.column_types()[1].first == csv_column_type::integer_t);
@@ -832,25 +831,11 @@
     BOOST_CHECK(params.column_types()[3].first == csv_column_type::repeat_t);
     BOOST_CHECK(params.column_types()[3].second == 2);
 }
-#endif
+
 BOOST_AUTO_TEST_CASE(empty_line_test)
 {
     std::string input = R"(country_code,name
 ABW,ARUBA
-=======
-    BOOST_CHECK(params.column_types()[0].col_type == csv_column_type::integer_t);
-    BOOST_CHECK(params.column_types()[0].level == 0);
-    BOOST_CHECK_EQUAL(0, params.column_types()[0].rep_count);
-    BOOST_CHECK(params.column_types()[1].col_type == csv_column_type::integer_t);
-    BOOST_CHECK(params.column_types()[1].level == 1);
-    BOOST_CHECK_EQUAL(0, params.column_types()[1].rep_count);
-    BOOST_CHECK(params.column_types()[2].col_type == csv_column_type::integer_t);
-    BOOST_CHECK(params.column_types()[2].level == 1);
-    BOOST_CHECK_EQUAL(0, params.column_types()[2].rep_count);
-    BOOST_CHECK(params.column_types()[3].col_type == csv_column_type::repeat_t);
-    BOOST_CHECK(params.column_types()[3].level == 0);
-    BOOST_CHECK_EQUAL(2, params.column_types()[3].rep_count);
->>>>>>> 3846f007
 
 ATF,"FRENCH SOUTHERN TERRITORIES, D.R. OF"
 VUT,VANUATU
