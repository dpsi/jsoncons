// Copyright 2015 Daniel Parker
// Distributed under the Boost license, Version 1.0.
// (See accompanying file LICENSE_1_0.txt or copy at http://www.boost.org/LICENSE_1_0.txt)

// See https://github.com/danielaparker/jsoncons for latest version

#ifndef JSONCONS_JSON_PARSER_HPP
#define JSONCONS_JSON_PARSER_HPP

#include <memory> // std::allocator
#include <string>
#include <vector>
#include <stdexcept>
#include <system_error>
#include <limits> // std::numeric_limits
#include <functional> // std::function
#include <jsoncons/json_exception.hpp>
#include <jsoncons/json_filter.hpp>
#include <jsoncons/json_options.hpp>
#include <jsoncons/json_content_handler.hpp>
#include <jsoncons/json_error.hpp>
#include <jsoncons/detail/parse_number.hpp>

#define JSONCONS_ILLEGAL_CONTROL_CHARACTER \
        case 0x00:case 0x01:case 0x02:case 0x03:case 0x04:case 0x05:case 0x06:case 0x07:case 0x08:case 0x0b: \
        case 0x0c:case 0x0e:case 0x0f:case 0x10:case 0x11:case 0x12:case 0x13:case 0x14:case 0x15:case 0x16: \
        case 0x17:case 0x18:case 0x19:case 0x1a:case 0x1b:case 0x1c:case 0x1d:case 0x1e:case 0x1f 

namespace jsoncons {

namespace detail {

template <class CharT>
class replacement_filter : public basic_json_filter<CharT>
{
    typedef typename basic_json_content_handler<CharT>::string_view_type string_view_type;
    typedef typename basic_json_options<CharT>::string_type string_type;

    bool is_str_to_nan_;
    bool is_str_to_inf_;
    bool is_str_to_neginf_;
    string_type nan_to_str_;
    string_type inf_to_str_;
    string_type neginf_to_str_;

public:
    replacement_filter() = delete;

    replacement_filter(basic_json_content_handler<CharT>& handler,     
                       bool is_str_to_nan,
                       bool is_str_to_inf,
                       bool is_str_to_neginf,     
                       const string_type& nan_to_str,
                       const string_type& inf_to_str,
                       const string_type& neginf_to_str)
        : basic_json_filter<CharT>(handler), 
          is_str_to_nan_(is_str_to_nan),
          is_str_to_inf_(is_str_to_inf),
          is_str_to_neginf_(is_str_to_neginf), 
          nan_to_str_(nan_to_str),
          inf_to_str_(inf_to_str),
          neginf_to_str_(neginf_to_str)
    {
    }

    bool do_string_value(const string_view_type& s, 
                         semantic_tag tag, 
                         const ser_context& context) override
    {
        if (tag == semantic_tag::none)
        {
            if (is_str_to_nan_ && s == nan_to_str_)
            {
                return this->to_handler().double_value(std::nan(""), tag, context);
            }
            else if (is_str_to_inf_ && s == inf_to_str_)
            {
                return this->to_handler().double_value(std::numeric_limits<double>::infinity(), tag, context);
            }
            else if (is_str_to_neginf_ && s == neginf_to_str_)
            {
                return this->to_handler().double_value(-std::numeric_limits<double>::infinity(), tag, context);
            }
            else
            {
                return this->to_handler().string_value(s, tag, context);
            }
        }
        else
        {
            return this->to_handler().string_value(s, tag, context);
        }
    }
};

}

enum class json_parse_state : uint8_t 
{
    root,
    start, 
    before_done, 
    slash,  
    slash_slash, 
    slash_star, 
    slash_star_star,
    expect_comma_or_end,  
    object,
    expect_member_name_or_end, 
    expect_member_name, 
    expect_colon,
    expect_value_or_end,
    expect_value,
    array, 
    string,
    member_name,
    escape, 
    escape_u1, 
    escape_u2, 
    escape_u3, 
    escape_u4, 
    escape_expect_surrogate_pair1, 
    escape_expect_surrogate_pair2, 
    escape_u6, 
    escape_u7, 
    escape_u8, 
    escape_u9, 
    minus, 
    zero,  
    integer,
    fraction1,
    fraction2,
    exp1,
    exp2,
    exp3,
    n,
    nu,
    nul,
    t,  
    tr,  
    tru,  
    f,  
    fa,  
    fal,  
    fals,  
    cr,
    done
};

struct default_json_parsing
{
    bool operator()(json_errc ec, const ser_context&) noexcept 
    {
        if (ec == json_errc::illegal_comment)
        {
            return true; // Recover, allow comments
        }
        else
        {
            return false;
        }
    }
};

struct strict_json_parsing
{
    bool operator()(json_errc, const ser_context&) noexcept
    {
        return false;
    }
};

#if !defined(JSONCONS_NO_DEPRECATED)
JSONCONS_DEPRECATED_MSG("instead, use default_json_parsing") typedef default_json_parsing strict_parse_error_handler;
JSONCONS_DEPRECATED_MSG("instead, use strict_json_parsing") typedef strict_json_parsing default_parse_error_handler;
#endif

template <class CharT, class Allocator = std::allocator<char>>
class basic_json_parser : public ser_context
{
    typedef std::basic_string<CharT> string_type;
    typedef typename basic_json_content_handler<CharT>::string_view_type string_view_type;
    typedef Allocator allocator_type;
    typedef typename std::allocator_traits<allocator_type>:: template rebind_alloc<CharT> char_allocator_type;
    typedef typename std::allocator_traits<allocator_type>:: template rebind_alloc<char> numeral_allocator_type;
    typedef typename std::allocator_traits<allocator_type>:: template rebind_alloc<uint8_t> byte_allocator_type;

    static const size_t initial_string_buffer_capacity_ = 1024;
    static const int default_initial_stack_capacity_ = 100;

    const basic_json_decode_options<CharT>& options_;

    std::function<bool(json_errc,const ser_context&)> err_handler_;
    int initial_stack_capacity_;
    size_t nesting_depth_;
    uint32_t cp_;
    uint32_t cp2_;
    size_t line_;
    size_t column_;
    const CharT* begin_input_;
    const CharT* input_end_;
    const CharT* input_ptr_;
    json_parse_state state_;
    bool continue_;
    bool done_;

    std::basic_string<CharT,std::char_traits<CharT>,char_allocator_type> string_buffer_;
    jsoncons::detail::string_to_double to_double_;

    typedef typename std::allocator_traits<allocator_type>:: template rebind_alloc<json_parse_state> parse_state_allocator_type;
    std::vector<json_parse_state,parse_state_allocator_type> state_stack_;

    // Noncopyable and nonmoveable
    basic_json_parser(const basic_json_parser&) = delete;
    basic_json_parser& operator=(const basic_json_parser&) = delete;

public:
    basic_json_parser()
        : basic_json_parser(basic_json_options<CharT>::get_default_options(), default_json_parsing())
    {
    }

    basic_json_parser(std::function<bool(json_errc,const ser_context&)> err_handler)
        : basic_json_parser(basic_json_options<CharT>::get_default_options(), err_handler)
    {
    }

    basic_json_parser(const basic_json_decode_options<CharT>& options)
        : basic_json_parser(options, default_json_parsing())
    {
    }

    basic_json_parser(const basic_json_decode_options<CharT>& options,
                      std::function<bool(json_errc,const ser_context&)> err_handler)
       : options_(options),
         err_handler_(err_handler),
         initial_stack_capacity_(default_initial_stack_capacity_),
         nesting_depth_(0), 
         cp_(0),
         cp2_(0),
         line_(1),
         column_(1),
         begin_input_(nullptr),
         input_end_(nullptr),
         input_ptr_(nullptr),
         state_(json_parse_state::start),
         continue_(true),
         done_(false)
    {
        string_buffer_.reserve(initial_string_buffer_capacity_);

        state_stack_.reserve(initial_stack_capacity_);
        push_state(json_parse_state::root);
    }

    bool source_exhausted() const
    {
        return input_ptr_ == input_end_;
    }

    ~basic_json_parser()
    {
    }

#if !defined(JSONCONS_NO_DEPRECATED)
    JSONCONS_DEPRECATED_MSG("Instead, use basic_json_options<CharT>::max_nesting_depth()")
    size_t max_nesting_depth() const
    {
        return options_.max_nesting_depth();
    }

    JSONCONS_DEPRECATED_MSG("Instead, use basic_json_options<CharT>::max_nesting_depth(size_t)")
    void max_nesting_depth(size_t value)
    {
        options_.max_nesting_depth() = value;
    }
#endif
    json_parse_state parent() const
    {
        JSONCONS_ASSERT(state_stack_.size() >= 1);
        return state_stack_.back();
    }

    bool done() const
    {
        return done_;
    }

    bool stopped() const
    {
        return !continue_;
    }

    bool finished() const
    {
        return !continue_ && state_ != json_parse_state::before_done;
    }

    void skip_space()
    {
        const CharT* local_input_end = input_end_;
        while (input_ptr_ != local_input_end) 
        {
            switch (*input_ptr_)
            {
                case ' ':
                case '\t':
                    ++input_ptr_;
                    ++column_;                     
                    break;
                case '\r': 
                    push_state(state_);
                    ++input_ptr_;
                    ++column_;
                    state_ = json_parse_state::cr;
                    return; 
                case '\n': 
                    ++input_ptr_;
                    ++line_;
                    column_ = 1;
                    return;   
                default:
                    return;
            }
        }
    }

    void skip_whitespace()
    {
        const CharT* local_input_end = input_end_;

        while (input_ptr_ != local_input_end) 
        {
            switch (state_)
            {
                case json_parse_state::cr:
                    ++line_;
                    column_ = 1;
                    switch (*input_ptr_)
                    {
                        case '\n':
                            ++input_ptr_;
                            state_ = pop_state();
                            break;
                        default:
                            state_ = pop_state();
                            break;
                    }
                    break;

                default:
                    switch (*input_ptr_)
                    {
                        case ' ':
                        case '\t':
                        case '\n':
                        case '\r':
                            skip_space();
                            break;
                        default:
                            return;
                    }
                    break;
            }
        }
    }

    void begin_object(basic_json_content_handler<CharT>& handler, std::error_code& ec)
    {
        if (++nesting_depth_ > options_.max_nesting_depth())
        {
            continue_ = err_handler_(json_errc::max_depth_exceeded, *this);
            if (!continue_)
            {
                ec = json_errc::max_depth_exceeded;
                return;
            }
        } 
        push_state(json_parse_state::object);
        state_ = json_parse_state::expect_member_name_or_end;
        continue_ = handler.begin_object(semantic_tag::none, *this);
    }

    void end_object(basic_json_content_handler<CharT>& handler, std::error_code& ec)
    {
        if (nesting_depth_ < 1)
        {
<<<<<<< HEAD
            err_handler_.fatal_error(json_errc::unexpected_right_curbracket, *this);
            ec = json_errc::unexpected_right_curbracket;
=======
            err_handler_(json_errc::unexpected_right_brace, *this);
            ec = json_errc::unexpected_right_brace;
>>>>>>> 09b74251
            continue_ = false;
            return;
        }
        --nesting_depth_;
        state_ = pop_state();
        if (state_ == json_parse_state::object)
        {
            continue_ = handler.end_object(*this);
        }
        else if (state_ == json_parse_state::array)
        {
<<<<<<< HEAD
            err_handler_.fatal_error(json_errc::expected_comma_or_right_sqbracket, *this);
            ec = json_errc::expected_comma_or_right_sqbracket;
=======
            err_handler_(json_errc::expected_comma_or_right_bracket, *this);
            ec = json_errc::expected_comma_or_right_bracket;
>>>>>>> 09b74251
            continue_ = false;
            return;
        }
        else
        {
<<<<<<< HEAD
            err_handler_.fatal_error(json_errc::unexpected_right_curbracket, *this);
            ec = json_errc::unexpected_right_curbracket;
=======
            err_handler_(json_errc::unexpected_right_brace, *this);
            ec = json_errc::unexpected_right_brace;
>>>>>>> 09b74251
            continue_ = false;
            return;
        }

        if (parent() == json_parse_state::root)
        {
            state_ = json_parse_state::before_done;
        }
        else
        {
            state_ = json_parse_state::expect_comma_or_end;
        }
    }

    void begin_array(basic_json_content_handler<CharT>& handler, std::error_code& ec)
    {
        if (++nesting_depth_ > options_.max_nesting_depth())
        {
            continue_ = err_handler_(json_errc::max_depth_exceeded, *this);
            if (!continue_)
            {
                ec = json_errc::max_depth_exceeded;
                return;
            }
        }
        push_state(json_parse_state::array);
        state_ = json_parse_state::expect_value_or_end;
        continue_ = handler.begin_array(semantic_tag::none, *this);
    }

    void end_array(basic_json_content_handler<CharT>& handler, std::error_code& ec)
    {
        if (nesting_depth_ < 1)
        {
<<<<<<< HEAD
            err_handler_.fatal_error(json_errc::unexpected_right_sqbracket, *this);
            ec = json_errc::unexpected_right_sqbracket;
=======
            err_handler_(json_errc::unexpected_right_bracket, *this);
            ec = json_errc::unexpected_right_bracket;
>>>>>>> 09b74251
            continue_ = false;
            return;
        }
        --nesting_depth_;
        state_ = pop_state();
        if (state_ == json_parse_state::array)
        {
            continue_ = handler.end_array(*this);
        }
        else if (state_ == json_parse_state::object)
        {
<<<<<<< HEAD
            err_handler_.fatal_error(json_errc::expected_comma_or_right_curbracket, *this);
            ec = json_errc::expected_comma_or_right_curbracket;
=======
            err_handler_(json_errc::expected_comma_or_right_brace, *this);
            ec = json_errc::expected_comma_or_right_brace;
>>>>>>> 09b74251
            continue_ = false;
            return;
        }
        else
        {
<<<<<<< HEAD
            err_handler_.fatal_error(json_errc::unexpected_right_sqbracket, *this);
            ec = json_errc::unexpected_right_sqbracket;
=======
            err_handler_(json_errc::unexpected_right_bracket, *this);
            ec = json_errc::unexpected_right_bracket;
>>>>>>> 09b74251
            continue_ = false;
            return;
        }
        if (parent() == json_parse_state::root)
        {
            state_ = json_parse_state::before_done;
        }
        else
        {
            state_ = json_parse_state::expect_comma_or_end;
        }
    }

    void reset()
    {
        state_stack_.clear();
        state_stack_.reserve(initial_stack_capacity_);
        push_state(json_parse_state::root);
        state_ = json_parse_state::start;
        continue_ = true;
        done_ = false;
        line_ = 1;
        column_ = 1;
        nesting_depth_ = 0;
    }

    void restart()
    {
        continue_ = true;
    }

    void check_done()
    {
        std::error_code ec;
        check_done(ec);
        if (ec)
        {
            throw ser_error(ec,line_,column_);
        }
    }

    void check_done(std::error_code& ec)
    {
        for (; input_ptr_ != input_end_; ++input_ptr_)
        {
            CharT curr_char_ = *input_ptr_;
            switch (curr_char_)
            {
                case '\n':
                case '\r':
                case '\t':
                case ' ':
                    break;
                default:
                    continue_ = err_handler_(json_errc::extra_character, *this);
                    if (!continue_)
                    {
                        ec = json_errc::extra_character;
                        return;
                    }
                    break;
            }
        }
    }

    json_parse_state state() const
    {
        return state_;
    }

    void update(const string_view_type sv)
    {
        update(sv.data(),sv.length());
    }

    void update(const CharT* data, size_t length)
    {
        begin_input_ = data;
        input_end_ = data + length;
        input_ptr_ = begin_input_;
    }

    void parse_some(basic_json_content_handler<CharT>& handler)
    {
        std::error_code ec;
        parse_some(handler, ec);
        if (ec)
        {
            throw ser_error(ec,line_,column_);
        }
    }

    void parse_some(basic_json_content_handler<CharT>& handler, std::error_code& ec)
    {
        if (options_.is_str_to_nan() || options_.is_str_to_inf() || options_.is_str_to_neginf())
        {
            jsoncons::detail::replacement_filter<CharT> h(handler,
                                                          options_.is_str_to_nan(),
                                                          options_.is_str_to_inf(),
                                                          options_.is_str_to_neginf(),
                                                          options_.nan_to_str(),
                                                          options_.inf_to_str(),
                                                          options_.neginf_to_str());
            parse_some_(h, ec);
        }
        else
        {
            parse_some_(handler, ec);
        }
    }

    void finish_parse(basic_json_content_handler<CharT>& handler)
    {
        std::error_code ec;
        finish_parse(handler, ec);
        if (ec)
        {
            throw ser_error(ec,line_,column_);
        }
    }

    void finish_parse(basic_json_content_handler<CharT>& handler, std::error_code& ec)
    {
        while (!finished())
        {
            parse_some(handler, ec);
        }
    }

    void parse_some_(basic_json_content_handler<CharT>& handler, std::error_code& ec)
    {
        if (state_ == json_parse_state::before_done)
        {
            handler.flush();
            done_ = true;
            state_ = json_parse_state::done;
            continue_ = false;
            return;
        }
        const CharT* local_input_end = input_end_;

        if (input_ptr_ == local_input_end && continue_)
        {
            switch (state_)
            {
                case json_parse_state::zero:  
                case json_parse_state::integer:
                    end_integer_value(handler, ec);
                    if (ec) return;
                    break;
                case json_parse_state::fraction2:
                    end_fraction_value(handler, ec);
                    if (ec) return;
                    break;
                case json_parse_state::exp3:
                    end_fraction_value(handler, ec);
                    if (ec) return;
                    break;
                case json_parse_state::before_done:
                    handler.flush();
                    done_ = true;
                    state_ = json_parse_state::done;
                    continue_ = false;
                    break;
                case json_parse_state::done:
                    continue_ = false;
                    break;
                case json_parse_state::cr:
                    state_ = pop_state();
                    break;
                default:
                    err_handler_(json_errc::unexpected_eof, *this);
                    ec = json_errc::unexpected_eof;
                    continue_ = false;
                    return;
            }
        }

        while ((input_ptr_ < local_input_end) && continue_)
        {
            switch (state_)
            {
                case json_parse_state::before_done:
                    handler.flush();
                    done_ = true;
                    state_ = json_parse_state::done;
                    continue_ = false;
                    break;
                case json_parse_state::cr:
                    ++line_;
                    column_ = 1;
                    switch (*input_ptr_)
                    {
                        case '\n':
                            ++input_ptr_;
                            state_ = pop_state();
                            break;
                        default:
                            state_ = pop_state();
                            break;
                    }
                    break;
                case json_parse_state::start: 
                    {
                        switch (*input_ptr_)
                        {
                            JSONCONS_ILLEGAL_CONTROL_CHARACTER:
                                continue_ = err_handler_(json_errc::illegal_control_character, *this);
                                if (!continue_)
                                {
                                    ec = json_errc::illegal_control_character;
                                    return;
                                }
                                break;
                            case '\r': 
                                push_state(state_);
                                ++input_ptr_;
                                ++column_;
                                state_ = json_parse_state::cr;
                                break; 
                            case '\n': 
                                ++input_ptr_;
                                ++line_;
                                column_ = 1;
                                break;   
                            case ' ':case '\t':
                                skip_space();
                                break;
                            case '/': 
                                ++input_ptr_;
                                ++column_;
                                push_state(state_);
                                state_ = json_parse_state::slash;
                                break;
                            case '{':
                                begin_object(handler, ec);
                                if (ec) return;
                                ++input_ptr_;
                                ++column_;
                                break;
                            case '[':
                                begin_array(handler, ec);
                                if (ec) return;
                                ++input_ptr_;
                                ++column_;
                                break;
                            case '\"':
                                state_ = json_parse_state::string;
                                ++input_ptr_;
                                ++column_;
                                string_buffer_.clear();
                                parse_string(handler, ec);
                                if (ec) return;
                                break;
                            case '-':
                                string_buffer_.clear();
                                string_buffer_.push_back('-');
                                ++input_ptr_;
                                ++column_;
                                state_ = json_parse_state::minus;
                                parse_number(handler, ec);
                                if (ec) {return;}
                                break;
                            case '0': 
                                string_buffer_.clear();
                                string_buffer_.push_back(static_cast<char>(*input_ptr_));
                                state_ = json_parse_state::zero;
                                ++input_ptr_;
                                ++column_;
                                parse_number(handler, ec);
                                if (ec) {return;}
                                break;
                            case '1':case '2':case '3':case '4':case '5':case '6':case '7':case '8': case '9':
                                string_buffer_.clear();
                                string_buffer_.push_back(static_cast<char>(*input_ptr_));
                                ++input_ptr_;
                                ++column_;
                                state_ = json_parse_state::integer;
                                parse_number(handler, ec);
                                if (ec) {return;}
                                break;
                            case 'n':
                                parse_null(handler, ec);
                                if (ec) {return;}
                                break;
                            case 't':
                                parse_true(handler, ec);
                                if (ec) {return;}
                                break;
                            case 'f':
                                parse_false(handler, ec);
                                if (ec) {return;}
                                break;
                            case '}':
<<<<<<< HEAD
                                err_handler_.fatal_error(json_errc::unexpected_right_curbracket, *this);
                                ec = json_errc::unexpected_right_curbracket;
                                continue_ = false;
                                return;
                            case ']':
                                err_handler_.fatal_error(json_errc::unexpected_right_sqbracket, *this);
                                ec = json_errc::unexpected_right_sqbracket;
=======
                                err_handler_(json_errc::unexpected_right_brace, *this);
                                ec = json_errc::unexpected_right_brace;
                                continue_ = false;
                                return;
                            case ']':
                                err_handler_(json_errc::unexpected_right_bracket, *this);
                                ec = json_errc::unexpected_right_bracket;
>>>>>>> 09b74251
                                continue_ = false;
                                return;
                            default:
                                err_handler_(json_errc::invalid_json_text, *this);
                                ec = json_errc::invalid_json_text;
                                continue_ = false;
                                return;
                        }
                    }
                    break;

                case json_parse_state::expect_comma_or_end: 
                    {
                        switch (*input_ptr_)
                        {
                            JSONCONS_ILLEGAL_CONTROL_CHARACTER:
                                continue_ = err_handler_(json_errc::illegal_control_character, *this);
                                if (!continue_)
                                {
                                    ec = json_errc::illegal_control_character;
                                    return;
                                }
                                ++input_ptr_;
                                ++column_;
                                break;
                            case '\r': 
                                ++input_ptr_;
                                ++column_;
                                push_state(state_);
                                state_ = json_parse_state::cr;
                                break; 
                            case '\n': 
                                ++input_ptr_;
                                ++line_;
                                column_ = 1;
                                break;   
                            case ' ':case '\t':
                                skip_space();
                                break;
                            case '/':
                                ++input_ptr_;
                                ++column_;
                                push_state(state_); 
                                state_ = json_parse_state::slash;
                                break;
                            case '}':
                                end_object(handler, ec);
                                if (ec) return;
                                ++input_ptr_;
                                ++column_;
                                break;
                            case ']':
                                end_array(handler, ec);
                                if (ec) return;
                                ++input_ptr_;
                                ++column_;
                                break;
                            case ',':
                                begin_member_or_element(ec);
                                if (ec) return;
                                ++input_ptr_;
                                ++column_;
                                break;
                            default:
                                if (parent() == json_parse_state::array)
                                {
<<<<<<< HEAD
                                    continue_ = err_handler_.error(json_errc::expected_comma_or_right_sqbracket, *this);
=======
                                    continue_ = err_handler_(json_errc::expected_comma_or_right_bracket, *this);
>>>>>>> 09b74251
                                    if (!continue_)
                                    {
                                        ec = json_errc::expected_comma_or_right_sqbracket;
                                        return;
                                    }
                                }
                                else if (parent() == json_parse_state::object)
                                {
<<<<<<< HEAD
                                    continue_ = err_handler_.error(json_errc::expected_comma_or_right_curbracket, *this);
=======
                                    continue_ = err_handler_(json_errc::expected_comma_or_right_brace, *this);
>>>>>>> 09b74251
                                    if (!continue_)
                                    {
                                        ec = json_errc::expected_comma_or_right_curbracket;
                                        return;
                                    }
                                }
                                ++input_ptr_;
                                ++column_;
                                break;
                        }
                    }
                    break;
                case json_parse_state::expect_member_name_or_end: 
                    {
                        switch (*input_ptr_)
                        {
                            JSONCONS_ILLEGAL_CONTROL_CHARACTER:
                                continue_ = err_handler_(json_errc::illegal_control_character, *this);
                                if (!continue_)
                                {
                                    ec = json_errc::illegal_control_character;
                                    return;
                                }
                                ++input_ptr_;
                                ++column_;
                                break;
                            case '\r': 
                                ++input_ptr_;
                                ++column_;
                                push_state(state_);
                                state_ = json_parse_state::cr;
                                break; 
                            case '\n': 
                                ++input_ptr_;
                                ++line_;
                                column_ = 1;
                                break;   
                            case ' ':case '\t':
                                skip_space();
                                break;
                            case '/':
                                ++input_ptr_;
                                ++column_;
                                push_state(state_); 
                                state_ = json_parse_state::slash;
                                break;
                            case '}':
                                end_object(handler, ec);
                                if (ec) return;
                                ++input_ptr_;
                                ++column_;
                                break;
                            case '\"':
                                ++input_ptr_;
                                ++column_;
                                push_state(json_parse_state::member_name);
                                state_ = json_parse_state::string;
                                string_buffer_.clear();
                                parse_string(handler, ec);
                                if (ec) return;
                                break;
                            case '\'':
                                continue_ = err_handler_(json_errc::single_quote, *this);
                                if (!continue_)
                                {
                                    ec = json_errc::single_quote;
                                    return;
                                }
                                ++input_ptr_;
                                ++column_;
                                break;
                            default:
                                continue_ = err_handler_(json_errc::expected_name, *this);
                                if (!continue_)
                                {
                                    ec = json_errc::expected_name;
                                    return;
                                }
                                ++input_ptr_;
                                ++column_;
                                break;
                        }
                    }
                    break;
                case json_parse_state::expect_member_name: 
                    {
                        switch (*input_ptr_)
                        {
                            JSONCONS_ILLEGAL_CONTROL_CHARACTER:
                                continue_ = err_handler_(json_errc::illegal_control_character, *this);
                                if (!continue_)
                                {
                                    ec = json_errc::illegal_control_character;
                                    return;
                                }
                                ++input_ptr_;
                                ++column_;
                                break;
                            case '\r': 
                                ++input_ptr_;
                                ++column_;
                                push_state(state_);
                                state_ = json_parse_state::cr;
                                break; 
                            case '\n': 
                                ++input_ptr_;
                                ++line_;
                                column_ = 1;
                                break;   
                            case ' ':case '\t':
                                skip_space();
                                break;
                            case '/': 
                                ++input_ptr_;
                                ++column_;
                                push_state(state_);
                                state_ = json_parse_state::slash;
                                break;
                            case '\"':
                                ++input_ptr_;
                                ++column_;
                                push_state(json_parse_state::member_name);
                                state_ = json_parse_state::string;
                                string_buffer_.clear();
                                parse_string(handler, ec);
                                if (ec) return;
                                break;
                            case '}':
                                continue_ = err_handler_(json_errc::extra_comma, *this);
                                if (!continue_)
                                {
                                    ec = json_errc::extra_comma;
                                    return;
                                }
                                end_object(handler, ec);  // Recover
                                if (ec) return;
                                ++input_ptr_;
                                ++column_;
                                break;
                            case '\'':
                                continue_ = err_handler_(json_errc::single_quote, *this);
                                if (!continue_)
                                {
                                    ec = json_errc::single_quote;
                                    return;
                                }
                                ++input_ptr_;
                                ++column_;
                                break;
                            default:
                                continue_ = err_handler_(json_errc::expected_name, *this);
                                if (!continue_)
                                {
                                    ec = json_errc::expected_name;
                                    return;
                                }
                                ++input_ptr_;
                                ++column_;
                                break;
                        }
                    }
                    break;
                case json_parse_state::expect_colon: 
                    {
                        switch (*input_ptr_)
                        {
                            JSONCONS_ILLEGAL_CONTROL_CHARACTER:
                                continue_ = err_handler_(json_errc::illegal_control_character, *this);
                                if (!continue_)
                                {
                                    ec = json_errc::illegal_control_character;
                                    return;
                                }
                                ++input_ptr_;
                                ++column_;
                                break;
                            case '\r': 
                                push_state(state_);
                                state_ = json_parse_state::cr;
                                ++input_ptr_;
                                ++column_;
                                break; 
                            case '\n': 
                                ++input_ptr_;
                                ++line_;
                                column_ = 1;
                                break;   
                            case ' ':case '\t':
                                skip_space();
                                break;
                            case '/': 
                                push_state(state_);
                                state_ = json_parse_state::slash;
                                ++input_ptr_;
                                ++column_;
                                break;
                            case ':':
                                state_ = json_parse_state::expect_value;
                                ++input_ptr_;
                                ++column_;
                                break;
                            default:
                                continue_ = err_handler_(json_errc::expected_colon, *this);
                                if (!continue_)
                                {
                                    ec = json_errc::expected_colon;
                                    return;
                                }
                                ++input_ptr_;
                                ++column_;
                                break;
                        }
                    }
                    break;

                    case json_parse_state::expect_value: 
                    {
                        switch (*input_ptr_)
                        {
                            JSONCONS_ILLEGAL_CONTROL_CHARACTER:
                                continue_ = err_handler_(json_errc::illegal_control_character, *this);
                                if (!continue_)
                                {
                                    ec = json_errc::illegal_control_character;
                                    return;
                                }
                                ++input_ptr_;
                                ++column_;
                                break;
                            case '\r': 
                                push_state(state_);
                                ++input_ptr_;
                                ++column_;
                                state_ = json_parse_state::cr;
                                break; 
                            case '\n': 
                                ++input_ptr_;
                                ++line_;
                                column_ = 1;
                                break;   
                            case ' ':case '\t':
                                skip_space();
                                break;
                            case '/': 
                                push_state(state_);
                                ++input_ptr_;
                                ++column_;
                                state_ = json_parse_state::slash;
                                break;
                            case '{':
                                begin_object(handler, ec);
                                if (ec) return;
                                ++input_ptr_;
                                ++column_;
                                break;
                            case '[':
                                begin_array(handler, ec);
                                if (ec) return;
                                ++input_ptr_;
                                ++column_;
                                break;
                            case '\"':
                                ++input_ptr_;
                                ++column_;
                                state_ = json_parse_state::string;
                                string_buffer_.clear();
                                parse_string(handler, ec);
                                if (ec) return;
                                break;
                            case '-':
                                string_buffer_.clear();
                                string_buffer_.push_back('-');
                                ++input_ptr_;
                                ++column_;
                                state_ = json_parse_state::minus;
                                parse_number(handler, ec);
                                if (ec) {return;}
                                break;
                            case '0': 
                                string_buffer_.clear();
                                string_buffer_.push_back(static_cast<char>(*input_ptr_));
                                ++input_ptr_;
                                ++column_;
                                state_ = json_parse_state::zero;
                                parse_number(handler, ec);
                                if (ec) {return;}
                                break;
                            case '1':case '2':case '3':case '4':case '5':case '6':case '7':case '8': case '9':
                                string_buffer_.clear();
                                string_buffer_.push_back(static_cast<char>(*input_ptr_));
                                ++input_ptr_;
                                ++column_;
                                state_ = json_parse_state::integer;
                                parse_number(handler, ec);
                                if (ec) {return;}
                                break;
                            case 'n':
                                parse_null(handler, ec);
                                if (ec) {return;}
                                break;
                            case 't':
                                parse_true(handler, ec);
                                if (ec) {return;}
                                break;
                            case 'f':
                                parse_false(handler, ec);
                                if (ec) {return;}
                                break;
                            case ']':
                                if (parent() == json_parse_state::array)
                                {
                                    continue_ = err_handler_(json_errc::extra_comma, *this);
                                    if (!continue_)
                                    {
                                        ec = json_errc::extra_comma;
                                        return;
                                    }
                                    end_array(handler, ec);  // Recover
                                    if (ec) return;
                                }
                                else
                                {
                                    continue_ = err_handler_(json_errc::expected_value, *this);
                                    if (!continue_)
                                    {
                                        ec = json_errc::expected_value;
                                        return;
                                    }
                                }
                                ++input_ptr_;
                                ++column_;
                                break;
                            case '\'':
                                continue_ = err_handler_(json_errc::single_quote, *this);
                                if (!continue_)
                                {
                                    ec = json_errc::single_quote;
                                    return;
                                }
                                ++input_ptr_;
                                ++column_;
                                break;
                            default:
                                continue_ = err_handler_(json_errc::expected_value, *this);
                                if (!continue_)
                                {
                                    ec = json_errc::expected_value;
                                    return;
                                }
                                ++input_ptr_;
                                ++column_;
                                break;
                        }
                    }
                    break;
                    case json_parse_state::expect_value_or_end: 
                    {
                        switch (*input_ptr_)
                        {
                            JSONCONS_ILLEGAL_CONTROL_CHARACTER:
                                continue_ = err_handler_(json_errc::illegal_control_character, *this);
                                if (!continue_)
                                {
                                    ec = json_errc::illegal_control_character;
                                    return;
                                }
                                ++input_ptr_;
                                ++column_;
                                break;
                            case '\r': 
                                ++input_ptr_;
                                ++column_;
                                push_state(state_);
                                state_ = json_parse_state::cr;
                                break; 
                            case '\n': 
                                ++input_ptr_;
                                ++line_;
                                column_ = 1;
                                break;   
                            case ' ':case '\t':
                                skip_space();
                                break;
                            case '/': 
                                ++input_ptr_;
                                ++column_;
                                push_state(state_);
                                state_ = json_parse_state::slash;
                                break;
                            case '{':
                                begin_object(handler, ec);
                                if (ec) return;
                                ++input_ptr_;
                                ++column_;
                                break;
                            case '[':
                                begin_array(handler, ec);
                                if (ec) return;
                                ++input_ptr_;
                                ++column_;
                                break;
                            case ']':
                                end_array(handler, ec);
                                if (ec) return;
                                ++input_ptr_;
                                ++column_;
                                break;
                            case '\"':
                                ++input_ptr_;
                                ++column_;
                                state_ = json_parse_state::string;
                                string_buffer_.clear();
                                parse_string(handler, ec);
                                if (ec) return;
                                break;
                            case '-':
                                string_buffer_.clear();
                                string_buffer_.push_back('-');
                                ++input_ptr_;
                                ++column_;
                                state_ = json_parse_state::minus;
                                parse_number(handler, ec);
                                if (ec) {return;}
                                break;
                            case '0': 
                                string_buffer_.clear();
                                string_buffer_.push_back(static_cast<char>(*input_ptr_));
                                ++input_ptr_;
                                ++column_;
                                state_ = json_parse_state::zero;
                                parse_number(handler, ec);
                                if (ec) {return;}
                                break;
                            case '1':case '2':case '3':case '4':case '5':case '6':case '7':case '8': case '9':
                                string_buffer_.clear();
                                string_buffer_.push_back(static_cast<char>(*input_ptr_));
                                ++input_ptr_;
                                ++column_;
                                state_ = json_parse_state::integer;
                                parse_number(handler, ec);
                                if (ec) {return;}
                                break;
                            case 'n':
                                parse_null(handler, ec);
                                if (ec) {return;}
                                break;
                            case 't':
                                parse_true(handler, ec);
                                if (ec) {return;}
                                break;
                            case 'f':
                                parse_false(handler, ec);
                                if (ec) {return;}
                                break;
                            case '\'':
                                continue_ = err_handler_(json_errc::single_quote, *this);
                                if (!continue_)
                                {
                                    ec = json_errc::single_quote;
                                    return;
                                }
                                ++input_ptr_;
                                ++column_;
                                break;
                            default:
                                continue_ = err_handler_(json_errc::expected_value, *this);
                                if (!continue_)
                                {
                                    ec = json_errc::expected_value;
                                    return;
                                }
                                ++input_ptr_;
                                ++column_;
                                break;
                            }
                        }
                    break;
                case json_parse_state::string: 
                case json_parse_state::escape: 
                case json_parse_state::escape_u1: 
                case json_parse_state::escape_u2: 
                case json_parse_state::escape_u3: 
                case json_parse_state::escape_u4: 
                case json_parse_state::escape_expect_surrogate_pair1: 
                case json_parse_state::escape_expect_surrogate_pair2: 
                case json_parse_state::escape_u6: 
                case json_parse_state::escape_u7: 
                case json_parse_state::escape_u8: 
                case json_parse_state::escape_u9: 
                    parse_string(handler, ec);
                    if (ec) return;
                    break;
                case json_parse_state::minus:
                case json_parse_state::zero:  
                case json_parse_state::integer: 
                case json_parse_state::fraction1: 
                case json_parse_state::fraction2: 
                case json_parse_state::exp1: 
                case json_parse_state::exp2:  
                case json_parse_state::exp3: 
                    parse_number(handler, ec);  
                    if (ec) return;
                    break;
                case json_parse_state::t: 
                    switch (*input_ptr_)
                    {
                        case 'r':
                            ++input_ptr_;
                            ++column_;
                            state_ = json_parse_state::tr;
                            break;
                        default:
                            err_handler_(json_errc::invalid_value, *this);
                            ec = json_errc::invalid_value;
                            continue_ = false;
                            return;
                    }
                    break;
                case json_parse_state::tr: 
                    switch (*input_ptr_)
                    {
                        case 'u':
                            state_ = json_parse_state::tru;
                            break;
                        default:
                            err_handler_(json_errc::invalid_value, *this);
                            ec = json_errc::invalid_value;
                            continue_ = false;
                            return;
                    }
                    ++input_ptr_;
                    ++column_;
                    break;
                case json_parse_state::tru: 
                    switch (*input_ptr_)
                    {
                        case 'e':
                            continue_ = handler.bool_value(true,  semantic_tag::none, *this);
                            if (parent() == json_parse_state::root)
                            {
                                state_ = json_parse_state::before_done;
                            }
                            else
                            {
                                state_ = json_parse_state::expect_comma_or_end;
                            }
                            break;
                        default:
                            err_handler_(json_errc::invalid_value, *this);
                            ec = json_errc::invalid_value;
                            continue_ = false;
                            return;
                    }
                    ++input_ptr_;
                    ++column_;
                    break;
                case json_parse_state::f: 
                    switch (*input_ptr_)
                    {
                        case 'a':
                            ++input_ptr_;
                            ++column_;
                            state_ = json_parse_state::fa;
                            break;
                        default:
                            err_handler_(json_errc::invalid_value, *this);
                            ec = json_errc::invalid_value;
                            continue_ = false;
                            return;
                    }
                    break;
                case json_parse_state::fa: 
                    switch (*input_ptr_)
                    {
                        case 'l':
                            state_ = json_parse_state::fal;
                            break;
                        default:
                            err_handler_(json_errc::invalid_value, *this);
                            ec = json_errc::invalid_value;
                            continue_ = false;
                            return;
                    }
                    ++input_ptr_;
                    ++column_;
                    break;
                case json_parse_state::fal: 
                    switch (*input_ptr_)
                    {
                        case 's':
                            state_ = json_parse_state::fals;
                            break;
                        default:
                            err_handler_(json_errc::invalid_value, *this);
                            ec = json_errc::invalid_value;
                            continue_ = false;
                            return;
                    }
                    ++input_ptr_;
                    ++column_;
                    break;
                case json_parse_state::fals: 
                    switch (*input_ptr_)
                    {
                        case 'e':
                            continue_ = handler.bool_value(false, semantic_tag::none, *this);
                            if (parent() == json_parse_state::root)
                            {
                                state_ = json_parse_state::before_done;
                            }
                            else
                            {
                                state_ = json_parse_state::expect_comma_or_end;
                            }
                            break;
                        default:
                            err_handler_(json_errc::invalid_value, *this);
                            ec = json_errc::invalid_value;
                            continue_ = false;
                            return;
                    }
                    ++input_ptr_;
                    ++column_;
                    break;
                case json_parse_state::n: 
                    switch (*input_ptr_)
                    {
                        case 'u':
                            ++input_ptr_;
                            ++column_;
                            state_ = json_parse_state::nu;
                            break;
                        default:
                            err_handler_(json_errc::invalid_value, *this);
                            ec = json_errc::invalid_value;
                            continue_ = false;
                            return;
                    }
                    break;
                case json_parse_state::nu: 
                    switch (*input_ptr_)
                    {
                        case 'l':
                            state_ = json_parse_state::nul;
                            break;
                        default:
                            err_handler_(json_errc::invalid_value, *this);
                            ec = json_errc::invalid_value;
                            continue_ = false;
                            return;
                    }
                    ++input_ptr_;
                    ++column_;
                    break;
                case json_parse_state::nul: 
                    switch (*input_ptr_)
                    {
                    case 'l':
                        continue_ = handler.null_value(semantic_tag::none, *this);
                        if (parent() == json_parse_state::root)
                        {
                            state_ = json_parse_state::before_done;
                        }
                        else
                        {
                            state_ = json_parse_state::expect_comma_or_end;
                        }
                        break;
                    default:
                        err_handler_(json_errc::invalid_value, *this);
                        ec = json_errc::invalid_value;
                        continue_ = false;
                        return;
                    }
                    ++input_ptr_;
                    ++column_;
                    break;
                case json_parse_state::slash: 
                {
                    switch (*input_ptr_)
                    {
                    case '*':
                        state_ = json_parse_state::slash_star;
                        continue_ = err_handler_(json_errc::illegal_comment, *this);
                        if (!continue_)
                        {
                            ec = json_errc::illegal_comment;
                            return;
                        }
                        break;
                    case '/':
                        state_ = json_parse_state::slash_slash;
                        continue_ = err_handler_(json_errc::illegal_comment, *this);
                        if (!continue_)
                        {
                            ec = json_errc::illegal_comment;
                            return;
                        }
                        break;
                    default:    
                        continue_ = err_handler_(json_errc::invalid_json_text, *this);
                        if (!continue_)
                        {
                            ec = json_errc::invalid_json_text;
                            return;
                        }
                        break;
                    }
                    ++input_ptr_;
                    ++column_;
                    break;
                }
                case json_parse_state::slash_star:  
                {
                    switch (*input_ptr_)
                    {
                    case '\r':
                        push_state(state_);
                        state_ = json_parse_state::cr;
                        break;
                    case '\n':
                        ++line_;
                        column_ = 1;
                        break;
                    case '*':
                        state_ = json_parse_state::slash_star_star;
                        break;
                    }
                    ++input_ptr_;
                    ++column_;
                    break;
                }
                case json_parse_state::slash_slash: 
                {
                    switch (*input_ptr_)
                    {
                    case '\r':
                        state_ = pop_state();
                        break;
                    case '\n':
                        state_ = pop_state();
                        break;
                    default:
                        ++input_ptr_;
                        ++column_;
                    }
                    break;
                }
                case json_parse_state::slash_star_star: 
                {
                    switch (*input_ptr_)
                    {
                    case '/':
                        state_ = pop_state();
                        break;
                    default:    
                        state_ = json_parse_state::slash_star;
                        break;
                    }
                    ++input_ptr_;
                    ++column_;
                    break;
                }
                default:
                    JSONCONS_ASSERT(false);
                    break;
            }
        }
    }

    void parse_true(basic_json_content_handler<CharT>& handler, std::error_code& ec)
    {
        if (JSONCONS_LIKELY(input_end_ - input_ptr_ >= 4))
        {
            if (*(input_ptr_+1) == 'r' && *(input_ptr_+2) == 'u' && *(input_ptr_+3) == 'e')
            {
                continue_ = handler.bool_value(true, semantic_tag::none, *this);
                input_ptr_ += 4;
                column_ += 4;
                if (parent() == json_parse_state::root)
                {
                    state_ = json_parse_state::before_done;
                }
                else
                {
                    state_ = json_parse_state::expect_comma_or_end;
                }
            }
            else
            {
                err_handler_(json_errc::invalid_value, *this);
                ec = json_errc::invalid_value;
                continue_ = false;
                return;
            }
        }
        else
        {
            ++input_ptr_;
            ++column_;
            state_ = json_parse_state::t;
        }
    }

    void parse_null(basic_json_content_handler<CharT>& handler, std::error_code& ec)
    {
        if (JSONCONS_LIKELY(input_end_ - input_ptr_ >= 4))
        {
            if (*(input_ptr_+1) == 'u' && *(input_ptr_+2) == 'l' && *(input_ptr_+3) == 'l')
            {
                continue_ = handler.null_value(semantic_tag::none, *this);
                input_ptr_ += 4;
                column_ += 4;
                if (parent() == json_parse_state::root)
                {
                    state_ = json_parse_state::before_done;
                }
                else
                {
                    state_ = json_parse_state::expect_comma_or_end;
                }
            }
            else
            {
                err_handler_(json_errc::invalid_value, *this);
                ec = json_errc::invalid_value;
                continue_ = false;
                return;
            }
        }
        else
        {
            ++input_ptr_;
            ++column_;
            state_ = json_parse_state::n;
        }
    }

    void parse_false(basic_json_content_handler<CharT>& handler, std::error_code& ec)
    {
        if (JSONCONS_LIKELY(input_end_ - input_ptr_ >= 5))
        {
            if (*(input_ptr_+1) == 'a' && *(input_ptr_+2) == 'l' && *(input_ptr_+3) == 's' && *(input_ptr_+4) == 'e')
            {
                continue_ = handler.bool_value(false, semantic_tag::none, *this);
                input_ptr_ += 5;
                column_ += 5;
                if (parent() == json_parse_state::root)
                {
                    state_ = json_parse_state::before_done;
                }
                else
                {
                    state_ = json_parse_state::expect_comma_or_end;
                }
            }
            else
            {
                err_handler_(json_errc::invalid_value, *this);
                ec = json_errc::invalid_value;
                continue_ = false;
                return;
            }
        }
        else
        {
            ++input_ptr_;
            ++column_;
            state_ = json_parse_state::f;
        }
    }

    void parse_number(basic_json_content_handler<CharT>& handler, std::error_code& ec)
    {
        const CharT* local_input_end = input_end_;

        switch (state_)
        {
            case json_parse_state::minus:
                goto minus_sign;
            case json_parse_state::zero:
                goto zero;
            case json_parse_state::integer:
                goto integer;
            case json_parse_state::fraction1:
                goto fraction1;
            case json_parse_state::fraction2:
                goto fraction2;
            case json_parse_state::exp1:
                goto exp1;
            case json_parse_state::exp2:
                goto exp2;
            case json_parse_state::exp3:
                goto exp3;
            default:
                JSONCONS_UNREACHABLE();               
        }
minus_sign:
        if (JSONCONS_UNLIKELY(input_ptr_ >= local_input_end)) // Buffer exhausted               
        {
            state_ = json_parse_state::minus;
            return;
        }
        switch (*input_ptr_)
        {
            case '0': 
                string_buffer_.push_back(static_cast<char>(*input_ptr_));
                ++input_ptr_;
                ++column_;
                goto zero;
            case '1':case '2':case '3':case '4':case '5':case '6':case '7':case '8': case '9':
                string_buffer_.push_back(static_cast<char>(*input_ptr_));
                ++input_ptr_;
                ++column_;
                goto integer;
            default:
                err_handler_(json_errc::expected_value, *this);
                ec = json_errc::expected_value;
                continue_ = false;
                return;
        }
zero:
        if (JSONCONS_UNLIKELY(input_ptr_ >= local_input_end)) // Buffer exhausted               
        {
            state_ = json_parse_state::zero;
            return;
        }
        switch (*input_ptr_)
        {
            case '\r': 
                end_integer_value(handler, ec);
                if (ec) return;
                ++input_ptr_;
                ++column_;
                push_state(state_);
                state_ = json_parse_state::cr;
                return; 
            case '\n': 
                end_integer_value(handler, ec);
                if (ec) return;
                ++input_ptr_;
                ++line_;
                column_ = 1;
                return;   
            case ' ':case '\t':
                end_integer_value(handler, ec);
                if (ec) return;
                skip_space();
                return;
            case '/': 
                end_integer_value(handler, ec);
                if (ec) return;
                ++input_ptr_;
                ++column_;
                push_state(state_);
                state_ = json_parse_state::slash;
                return;
            case '}':
                end_integer_value(handler, ec);
                if (ec) return;
                state_ = json_parse_state::expect_comma_or_end;
                return;
            case ']':
                end_integer_value(handler, ec);
                if (ec) return;
                state_ = json_parse_state::expect_comma_or_end;
                return;
            case '.':
                string_buffer_.push_back(to_double_.get_decimal_point());
                ++input_ptr_;
                ++column_;
                goto fraction1;
            case 'e':case 'E':
                string_buffer_.push_back(static_cast<char>(*input_ptr_));
                ++input_ptr_;
                ++column_;
                goto exp1;
            case ',':
                end_integer_value(handler, ec);
                if (ec) return;
                begin_member_or_element(ec);
                if (ec) return;
                ++input_ptr_;
                ++column_;
                return;
            case '0': case '1':case '2':case '3':case '4':case '5':case '6':case '7':case '8': case '9':
                err_handler_(json_errc::leading_zero, *this);
                ec = json_errc::leading_zero;
                continue_ = false;
                state_ = json_parse_state::zero;
                return;
            default:
                err_handler_(json_errc::invalid_number, *this);
                ec = json_errc::invalid_number;
                continue_ = false;
                state_ = json_parse_state::zero;
                return;
        }
integer:
        if (JSONCONS_UNLIKELY(input_ptr_ >= local_input_end)) // Buffer exhausted               
        {
            state_ = json_parse_state::integer;
            return;
        }
        switch (*input_ptr_)
        {
            case '\r': 
                end_integer_value(handler, ec);
                if (ec) return;
                push_state(state_);
                ++input_ptr_;
                ++column_;
                state_ = json_parse_state::cr;
                return; 
            case '\n': 
                end_integer_value(handler, ec);
                if (ec) return;
                ++input_ptr_;
                ++line_;
                column_ = 1;
                return;   
            case ' ':case '\t':
                end_integer_value(handler, ec);
                if (ec) return;
                skip_space();
                return;
            case '/': 
                end_integer_value(handler, ec);
                if (ec) return;
                push_state(state_);
                ++input_ptr_;
                ++column_;
                state_ = json_parse_state::slash;
                return;
            case '}':
                end_integer_value(handler, ec);
                if (ec) return;
                state_ = json_parse_state::expect_comma_or_end;
                return;
            case ']':
                end_integer_value(handler, ec);
                if (ec) return;
                state_ = json_parse_state::expect_comma_or_end;
                return;
            case '0': case '1':case '2':case '3':case '4':case '5':case '6':case '7':case '8': case '9':
                string_buffer_.push_back(static_cast<char>(*input_ptr_));
                ++input_ptr_;
                ++column_;
                goto integer;
            case '.':
                string_buffer_.push_back(to_double_.get_decimal_point());
                ++input_ptr_;
                ++column_;
                goto fraction1;
            case 'e':case 'E':
                string_buffer_.push_back(static_cast<char>(*input_ptr_));
                ++input_ptr_;
                ++column_;
                goto exp1;
            case ',':
                end_integer_value(handler, ec);
                if (ec) return;
                begin_member_or_element(ec);
                if (ec) return;
                ++input_ptr_;
                ++column_;
                return;
            default:
                err_handler_(json_errc::invalid_number, *this);
                ec = json_errc::invalid_number;
                continue_ = false;
                state_ = json_parse_state::integer;
                return;
        }
fraction1:
        if (JSONCONS_UNLIKELY(input_ptr_ >= local_input_end)) // Buffer exhausted               
        {
            state_ = json_parse_state::fraction1;
            return;
        }
        switch (*input_ptr_)
        {
            case '0':case '1':case '2':case '3':case '4':case '5':case '6':case '7':case '8': case '9':
                string_buffer_.push_back(static_cast<char>(*input_ptr_));
                ++input_ptr_;
                ++column_;
                goto fraction2;
            default:
                err_handler_(json_errc::invalid_number, *this);
                ec = json_errc::invalid_number;
                continue_ = false;
                state_ = json_parse_state::fraction1;
                return;
        }
fraction2:
        if (JSONCONS_UNLIKELY(input_ptr_ >= local_input_end)) // Buffer exhausted               
        {
            state_ = json_parse_state::fraction2;
            return;
        }
        switch (*input_ptr_)
        {
            case '\r': 
                end_fraction_value(handler, ec);
                if (ec) return;
                push_state(state_);
                ++input_ptr_;
                ++column_;
                state_ = json_parse_state::cr;
                return; 
            case '\n': 
                end_fraction_value(handler, ec);
                if (ec) return;
                ++input_ptr_;
                ++line_;
                column_ = 1;
                return;   
            case ' ':case '\t':
                end_fraction_value(handler, ec);
                if (ec) return;
                skip_space();
                return;
            case '/': 
                end_fraction_value(handler, ec);
                if (ec) return;
                push_state(state_);
                ++input_ptr_;
                ++column_;
                state_ = json_parse_state::slash;
                return;
            case '}':
                end_fraction_value(handler, ec);
                if (ec) return;
                state_ = json_parse_state::expect_comma_or_end;
                return;
            case ']':
                end_fraction_value(handler, ec);
                if (ec) return;
                state_ = json_parse_state::expect_comma_or_end;
                return;
            case ',':
                end_fraction_value(handler, ec);
                if (ec) return;
                begin_member_or_element(ec);
                if (ec) return;
                ++input_ptr_;
                ++column_;
                return;
            case '0':case '1':case '2':case '3':case '4':case '5':case '6':case '7':case '8': case '9':
                string_buffer_.push_back(static_cast<char>(*input_ptr_));
                ++input_ptr_;
                ++column_;
                goto fraction2;
            case 'e':case 'E':
                string_buffer_.push_back(static_cast<char>(*input_ptr_));
                ++input_ptr_;
                ++column_;
                goto exp1;
            default:
                err_handler_(json_errc::invalid_number, *this);
                ec = json_errc::invalid_number;
                continue_ = false;
                state_ = json_parse_state::fraction2;
                return;
        }
exp1:
        if (JSONCONS_UNLIKELY(input_ptr_ >= local_input_end)) // Buffer exhausted               
        {
            state_ = json_parse_state::exp1;
            return;
        }
        switch (*input_ptr_)
        {
            case '+':
                ++input_ptr_;
                ++column_;
                goto exp2;
            case '-':
                string_buffer_.push_back(static_cast<char>(*input_ptr_));
                ++input_ptr_;
                ++column_;
                goto exp2;
            case '0':case '1':case '2':case '3':case '4':case '5':case '6':case '7':case '8': case '9':
                string_buffer_.push_back(static_cast<char>(*input_ptr_));
                ++input_ptr_;
                ++column_;
                goto exp3;
            default:
                err_handler_(json_errc::expected_value, *this);
                ec = json_errc::expected_value;
                continue_ = false;
                state_ = json_parse_state::exp1;
                return;
        }
exp2:
        if (JSONCONS_UNLIKELY(input_ptr_ >= local_input_end)) // Buffer exhausted               
        {
            state_ = json_parse_state::exp2;
            return;
        }
        switch (*input_ptr_)
        {
            case '0':case '1':case '2':case '3':case '4':case '5':case '6':case '7':case '8': case '9':
                string_buffer_.push_back(static_cast<char>(*input_ptr_));
                ++input_ptr_;
                ++column_;
                goto exp3;
            default:
                err_handler_(json_errc::expected_value, *this);
                ec = json_errc::expected_value;
                continue_ = false;
                state_ = json_parse_state::exp2;
                return;
        }
        
exp3:
        if (JSONCONS_UNLIKELY(input_ptr_ >= local_input_end)) // Buffer exhausted               
        {
            state_ = json_parse_state::exp3;
            return;
        }
        switch (*input_ptr_)
        {
            case '\r': 
                end_fraction_value(handler, ec);
                if (ec) return;
                ++input_ptr_;
                ++column_;
                push_state(state_);
                state_ = json_parse_state::cr;
                return; 
            case '\n': 
                end_fraction_value(handler, ec);
                if (ec) return;
                ++input_ptr_;
                ++line_;
                column_ = 1;
                return;   
            case ' ':case '\t':
                end_fraction_value(handler, ec);
                if (ec) return;
                skip_space();
                return;
            case '/': 
                end_fraction_value(handler, ec);
                if (ec) return;
                push_state(state_);
                ++input_ptr_;
                ++column_;
                state_ = json_parse_state::slash;
                return;
            case '}':
                end_fraction_value(handler, ec);
                if (ec) return;
                state_ = json_parse_state::expect_comma_or_end;
                return;
            case ']':
                end_fraction_value(handler, ec);
                if (ec) return;
                state_ = json_parse_state::expect_comma_or_end;
                return;
            case ',':
                end_fraction_value(handler, ec);
                if (ec) return;
                begin_member_or_element(ec);
                if (ec) return;
                ++input_ptr_;
                ++column_;
                return;
            case '0':case '1':case '2':case '3':case '4':case '5':case '6':case '7':case '8': case '9':
                string_buffer_.push_back(static_cast<char>(*input_ptr_));
                ++input_ptr_;
                ++column_;
                goto exp3;
            default:
                err_handler_(json_errc::invalid_number, *this);
                ec = json_errc::invalid_number;
                continue_ = false;
                state_ = json_parse_state::exp3;
                return;
        }

        JSONCONS_UNREACHABLE();               
    }

    void parse_string(basic_json_content_handler<CharT>& handler, std::error_code& ec)
    {
        const CharT* local_input_end = input_end_;
        const CharT* sb = input_ptr_;

        switch (state_)
        {
            case json_parse_state::string:
                goto string_u1;
            case json_parse_state::escape:
                goto escape;
            case json_parse_state::escape_u1:
                goto escape_u1;
            case json_parse_state::escape_u2:
                goto escape_u2;
            case json_parse_state::escape_u3:
                goto escape_u3;
            case json_parse_state::escape_u4:
                goto escape_u4;
            case json_parse_state::escape_expect_surrogate_pair1:
                goto escape_expect_surrogate_pair1;
            case json_parse_state::escape_expect_surrogate_pair2:
                goto escape_expect_surrogate_pair2;
            case json_parse_state::escape_u6:
                goto escape_u6;
            case json_parse_state::escape_u7:
                goto escape_u7;
            case json_parse_state::escape_u8:
                goto escape_u8;
            case json_parse_state::escape_u9:
                goto escape_u9;
            default:
                JSONCONS_UNREACHABLE();               
        }

string_u1:
        while (input_ptr_ < local_input_end)
        {
            switch (*input_ptr_)
            {
                JSONCONS_ILLEGAL_CONTROL_CHARACTER:
                {
                    column_ += (input_ptr_ - sb + 1);
                    continue_ = err_handler_(json_errc::illegal_control_character, *this);
                    if (!continue_)
                    {
                        ec = json_errc::illegal_control_character;
                        state_ = json_parse_state::string;
                        return;
                    }
                    // recovery - skip
                    string_buffer_.append(sb,input_ptr_-sb);
                    ++input_ptr_;
                    state_ = json_parse_state::string;
                    return;
                }
                case '\r':
                {
                    column_ += (input_ptr_ - sb + 1);
                    continue_ = err_handler_(json_errc::illegal_character_in_string, *this);
                    if (!continue_)
                    {
                        ec = json_errc::illegal_character_in_string;
                        state_ = json_parse_state::string;
                        return;
                    }
                    // recovery - keep
                    string_buffer_.append(sb, input_ptr_ - sb + 1);
                    ++input_ptr_;
                    push_state(state_);
                    state_ = json_parse_state::cr;
                    return;
                }
                case '\n':
                {
                    ++line_;
                    column_ = 1;
                    continue_ = err_handler_(json_errc::illegal_character_in_string, *this);
                    if (!continue_)
                    {
                        ec = json_errc::illegal_character_in_string;
                        state_ = json_parse_state::string;
                        return;
                    }
                    // recovery - keep
                    string_buffer_.append(sb, input_ptr_ - sb + 1);
                    ++input_ptr_;
                    return;
                }
                case '\t':
                {
                    column_ += (input_ptr_ - sb + 1);
                    continue_ = err_handler_(json_errc::illegal_character_in_string, *this);
                    if (!continue_)
                    {
                        ec = json_errc::illegal_character_in_string;
                        state_ = json_parse_state::string;
                        return;
                    }
                    // recovery - keep
                    string_buffer_.append(sb, input_ptr_ - sb + 1);
                    ++input_ptr_;
                    state_ = json_parse_state::string;
                    return;
                }
                case '\\': 
                {
                    string_buffer_.append(sb,input_ptr_-sb);
                    column_ += (input_ptr_ - sb + 1);
                    ++input_ptr_;
                    goto escape;
                }
                case '\"':
                {
                    if (string_buffer_.length() == 0)
                    {
                        end_string_value(sb,input_ptr_-sb, handler, ec);
                        if (ec) {return;}
                    }
                    else
                    {
                        string_buffer_.append(sb,input_ptr_-sb);
                        end_string_value(string_buffer_.data(),string_buffer_.length(), handler, ec);
                        if (ec) {return;}
                    }
                    column_ += (input_ptr_ - sb + 1);
                    ++input_ptr_;
                    return;
                }
            default:
                break;
            }
            ++input_ptr_;
        }

        // Buffer exhausted               
        {
            string_buffer_.append(sb,input_ptr_-sb);
            column_ += (input_ptr_ - sb + 1);
            state_ = json_parse_state::string;
            return;
        }

escape:
        if (JSONCONS_UNLIKELY(input_ptr_ >= local_input_end)) // Buffer exhausted               
        {
            state_ = json_parse_state::escape;
            return;
        }
        switch (*input_ptr_)
        {
        case '\"':
            string_buffer_.push_back('\"');
            sb = ++input_ptr_;
            ++column_;
            goto string_u1;
        case '\\': 
            string_buffer_.push_back('\\');
            sb = ++input_ptr_;
            ++column_;
            goto string_u1;
        case '/':
            string_buffer_.push_back('/');
            sb = ++input_ptr_;
            ++column_;
            goto string_u1;
        case 'b':
            string_buffer_.push_back('\b');
            sb = ++input_ptr_;
            ++column_;
            goto string_u1;
        case 'f':
            string_buffer_.push_back('\f');
            sb = ++input_ptr_;
            ++column_;
            goto string_u1;
        case 'n':
            string_buffer_.push_back('\n');
            sb = ++input_ptr_;
            ++column_;
            goto string_u1;
        case 'r':
            string_buffer_.push_back('\r');
            sb = ++input_ptr_;
            ++column_;
            goto string_u1;
        case 't':
            string_buffer_.push_back('\t');
            sb = ++input_ptr_;
            ++column_;
            goto string_u1;
        case 'u':
            cp_ = 0;
            ++input_ptr_;
            ++column_;
            goto escape_u1;
        default:    
            err_handler_(json_errc::illegal_escaped_character, *this);
            ec = json_errc::illegal_escaped_character;
            continue_ = false;
            state_ = json_parse_state::escape;
            return;
        }

escape_u1:
        if (JSONCONS_UNLIKELY(input_ptr_ >= local_input_end)) // Buffer exhausted               
        {
            state_ = json_parse_state::escape_u1;
            return;
        }
        {
            append_codepoint(*input_ptr_,ec);
            if (ec)
            {
                state_ = json_parse_state::escape_u1;
                return;
            }
            ++input_ptr_;
            ++column_;
            goto escape_u2;
        }

escape_u2:
        if (JSONCONS_UNLIKELY(input_ptr_ >= local_input_end)) // Buffer exhausted               
        {
            state_ = json_parse_state::escape_u2;
            return;
        }
        {
            append_codepoint(*input_ptr_, ec);
            if (ec)
            {
                state_ = json_parse_state::escape_u2;
                return;
            }
            ++input_ptr_;
            ++column_;
            goto escape_u3;
        }

escape_u3:
        if (JSONCONS_UNLIKELY(input_ptr_ >= local_input_end)) // Buffer exhausted               
        {
            state_ = json_parse_state::escape_u3;
            return;
        }
        {
            append_codepoint(*input_ptr_, ec);
            if (ec)
            {
                state_ = json_parse_state::escape_u3;
                return;
            }
            ++input_ptr_;
            ++column_;
            goto escape_u4;
        }

escape_u4:
        if (JSONCONS_UNLIKELY(input_ptr_ >= local_input_end)) // Buffer exhausted               
        {
            state_ = json_parse_state::escape_u4;
            return;
        }
        {
            append_codepoint(*input_ptr_, ec);
            if (ec)
            {
                state_ = json_parse_state::escape_u4;
                return;
            }
            if (unicons::is_high_surrogate(cp_))
            {
                ++input_ptr_;
                ++column_;
                goto escape_expect_surrogate_pair1;
            }
            else
            {
                unicons::convert(&cp_, &cp_ + 1, std::back_inserter(string_buffer_));
                sb = ++input_ptr_;
                ++column_;
                state_ = json_parse_state::string;
                return;
            }
        }

escape_expect_surrogate_pair1:
        if (JSONCONS_UNLIKELY(input_ptr_ >= local_input_end)) // Buffer exhausted               
        {
            state_ = json_parse_state::escape_expect_surrogate_pair1;
            return;
        }
        {
            switch (*input_ptr_)
            {
            case '\\': 
                cp2_ = 0;
                ++input_ptr_;
                ++column_;
                goto escape_expect_surrogate_pair2;
            default:
                err_handler_(json_errc::expected_codepoint_surrogate_pair, *this);
                ec = json_errc::expected_codepoint_surrogate_pair;
                continue_ = false;
                state_ = json_parse_state::escape_expect_surrogate_pair1;
                return;
            }
        }

escape_expect_surrogate_pair2:
        if (JSONCONS_UNLIKELY(input_ptr_ >= local_input_end)) // Buffer exhausted               
        {
            state_ = json_parse_state::escape_expect_surrogate_pair2;
            return;
        }
        {
            switch (*input_ptr_)
            {
            case 'u':
                ++input_ptr_;
                ++column_;
                goto escape_u6;
            default:
                err_handler_(json_errc::expected_codepoint_surrogate_pair, *this);
                ec = json_errc::expected_codepoint_surrogate_pair;
                continue_ = false;
                state_ = json_parse_state::escape_expect_surrogate_pair2;
                return;
            }
        }

escape_u6:
        if (JSONCONS_UNLIKELY(input_ptr_ >= local_input_end)) // Buffer exhausted               
        {
            state_ = json_parse_state::escape_u6;
            return;
        }
        {
            append_second_codepoint(*input_ptr_, ec);
            if (ec)
            {
                state_ = json_parse_state::escape_u6;
                return;
            }
        }
        ++input_ptr_;
        ++column_;
        goto escape_u7;

escape_u7:
        if (JSONCONS_UNLIKELY(input_ptr_ >= local_input_end)) // Buffer exhausted               
        {
            state_ = json_parse_state::escape_u7;
            return;
        }
        {
            append_second_codepoint(*input_ptr_, ec);
            if (ec)
            {
                state_ = json_parse_state::escape_u7;
                return;
            }
            ++input_ptr_;
            ++column_;
            goto escape_u8;
        }

escape_u8:
        if (JSONCONS_UNLIKELY(input_ptr_ >= local_input_end)) // Buffer exhausted               
        {
            state_ = json_parse_state::escape_u8;
            return;
        }
        {
            append_second_codepoint(*input_ptr_, ec);
            if (ec)
            {
                state_ = json_parse_state::escape_u8;
                return;
            }
            ++input_ptr_;
            ++column_;
            goto escape_u9;
        }

escape_u9:
        if (JSONCONS_UNLIKELY(input_ptr_ >= local_input_end)) // Buffer exhausted               
        {
            state_ = json_parse_state::escape_u9;
            return;
        }
        {
            append_second_codepoint(*input_ptr_, ec);
            if (ec)
            {
                state_ = json_parse_state::escape_u9;
                return;
            }
            uint32_t cp = 0x10000 + ((cp_ & 0x3FF) << 10) + (cp2_ & 0x3FF);
            unicons::convert(&cp, &cp + 1, std::back_inserter(string_buffer_));
            sb = ++input_ptr_;
            ++column_;
            goto string_u1;
        }

        JSONCONS_UNREACHABLE();               
    }

    void translate_conv_errc(unicons::conv_errc result, std::error_code& ec)
    {
        switch (result)
        {
        case unicons::conv_errc():
            break;
        case unicons::conv_errc::over_long_utf8_sequence:
            continue_ = err_handler_(json_errc::over_long_utf8_sequence, *this);
            if (!continue_)
            {
                ec = json_errc::over_long_utf8_sequence;
                return;
            }
            break;
        case unicons::conv_errc::unpaired_high_surrogate:
            continue_ = err_handler_(json_errc::unpaired_high_surrogate, *this);
            if (!continue_)
            {
                ec = json_errc::unpaired_high_surrogate;
                return;
            }
            break;
        case unicons::conv_errc::expected_continuation_byte:
            continue_ = err_handler_(json_errc::expected_continuation_byte, *this);
            if (!continue_)
            {
                ec = json_errc::expected_continuation_byte;
                return;
            }
            break;
        case unicons::conv_errc::illegal_surrogate_value:
            continue_ = err_handler_(json_errc::illegal_surrogate_value, *this);
            if (!continue_)
            {
                ec = json_errc::illegal_surrogate_value;
                return;
            }
            break;
        default:
            continue_ = err_handler_(json_errc::illegal_codepoint, *this);
            if (!continue_)
            {
                ec = json_errc::illegal_codepoint;
                return;
            }
            break;
        }
    }

#if !defined(JSONCONS_NO_DEPRECATED)

    JSONCONS_DEPRECATED_MSG("Instead, use finish_parse(basic_json_content_handler<CharT>&)")
    void end_parse(basic_json_content_handler<CharT>& handler)
    {
        std::error_code ec;
        finish_parse(handler, ec);
        if (ec)
        {
            throw ser_error(ec,line_,column_);
        }
    }

    JSONCONS_DEPRECATED_MSG("Instead, use finish_parse(basic_json_content_handler<CharT>&, std::error_code&)")
    void end_parse(basic_json_content_handler<CharT>& handler, std::error_code& ec)
    {
        while (!finished())
        {
            parse_some(handler, ec);
        }
    }

    JSONCONS_DEPRECATED_MSG("Instead, use update(const CharT*, size_t)")
    void set_source(const CharT* data, size_t length)
    {
        begin_input_ = data;
        input_end_ = data + length;
        input_ptr_ = begin_input_;
    }
#endif

    size_t line() const override
    {
        return line_;
    }

    size_t column() const override
    {
        return column_;
    }
private:

    void end_integer_value(basic_json_content_handler<CharT>& handler, std::error_code& ec)
    {
        if (string_buffer_[0] == '-')
        {
            end_negative_value(handler, ec);
        }
        else
        {
            end_positive_value(handler, ec);
        }
    }

    void end_negative_value(basic_json_content_handler<CharT>& handler, std::error_code& ec)
    {
        auto result = jsoncons::detail::to_integer<int64_t>(string_buffer_.data(), string_buffer_.length());
        if (result.ec == jsoncons::detail::to_integer_errc())
        {
            continue_ = handler.int64_value(result.value, semantic_tag::none, *this);
        }
        else // Must be overflow
        {
            continue_ = handler.string_value(string_buffer_, semantic_tag::bigint, *this);
        }
        after_value(ec);
    }

    void end_positive_value(basic_json_content_handler<CharT>& handler, std::error_code& ec)
    {
        auto result = jsoncons::detail::to_integer<uint64_t>(string_buffer_.data(), string_buffer_.length());
        if (result.ec == jsoncons::detail::to_integer_errc())
        {
            continue_ = handler.uint64_value(result.value, semantic_tag::none, *this);
        }
        else // Must be overflow
        {
            continue_ = handler.string_value(string_buffer_, semantic_tag::bigint, *this);
        }
        after_value(ec);
    }

    void end_fraction_value(basic_json_content_handler<CharT>& handler, std::error_code& ec)
    {
        try
        {
            if (options_.lossless_number())
            {
                continue_ = handler.string_value(string_buffer_, semantic_tag::bigdec, *this);
            }
            else
            {
                double d = to_double_(string_buffer_.c_str(), string_buffer_.length());
                continue_ = handler.double_value(d, semantic_tag::none, *this);
            }
        }
        catch (...)
        {
            continue_ = err_handler_(json_errc::invalid_number, *this);
            if (!continue_)
            {
                ec = json_errc::invalid_number;
                return;
            }
            continue_ = handler.null_value(semantic_tag::none, *this); // recovery
        }

        after_value(ec);
    }

    void append_codepoint(int c, std::error_code& ec)
    {
        switch (c)
        {
        case '0': case '1':case '2':case '3':case '4':case '5':case '6':case '7':case '8': case '9':
        case 'a':case 'b':case 'c':case 'd':case 'e':case 'f':
        case 'A':case 'B':case 'C':case 'D':case 'E':case 'F':
            cp_ = append_to_codepoint(cp_, c, ec);
            if (ec) return;
            break;
        default:
            continue_ = err_handler_(json_errc::expected_value, *this);
            if (!continue_)
            {
                ec = json_errc::expected_value;
                return;
            }
            break;
        }
    }

    void append_second_codepoint(int c, std::error_code& ec)
    {
        switch (c)
        {
        case '0': 
        case '1':case '2':case '3':case '4':case '5':case '6':case '7':case '8': case '9':
        case 'a':case 'b':case 'c':case 'd':case 'e':case 'f':
        case 'A':case 'B':case 'C':case 'D':case 'E':case 'F':
            cp2_ = append_to_codepoint(cp2_, c, ec);
            if (ec) return;
            break;
        default:
            continue_ = err_handler_(json_errc::expected_value, *this);
            if (!continue_)
            {
                ec = json_errc::expected_value;
                return;
            }
            break;
        }
    }

    void end_string_value(const CharT* s, size_t length, basic_json_content_handler<CharT>& handler, std::error_code& ec) 
    {
        auto result = unicons::validate(s,s+length);
        if (result.ec != unicons::conv_errc())
        {
            translate_conv_errc(result.ec,ec);
            column_ += (result.it - s);
            return;
        }
        switch (parent())
        {
        case json_parse_state::member_name:
            continue_ = handler.name(string_view_type(s, length), *this);
            state_ = pop_state();
            state_ = json_parse_state::expect_colon;
            break;
        case json_parse_state::object:
        case json_parse_state::array:
            continue_ = handler.string_value(string_view_type(s, length), semantic_tag::none, *this);
            state_ = json_parse_state::expect_comma_or_end;
            break;
        case json_parse_state::root:
            continue_ = handler.string_value(string_view_type(s, length), semantic_tag::none, *this);
            state_ = json_parse_state::before_done;
            break;
        default:
            continue_ = err_handler_(json_errc::invalid_json_text, *this);
            if (!continue_)
            {
                ec = json_errc::invalid_json_text;
                return;
            }
            break;
        }
    }

    void begin_member_or_element(std::error_code& ec) 
    {
        switch (parent())
        {
        case json_parse_state::object:
            state_ = json_parse_state::expect_member_name;
            break;
        case json_parse_state::array:
            state_ = json_parse_state::expect_value;
            break;
        case json_parse_state::root:
            break;
        default:
            continue_ = err_handler_(json_errc::invalid_json_text, *this);
            if (!continue_)
            {
                ec = json_errc::invalid_json_text;
                return;
            }
            break;
        }
    }

    void after_value(std::error_code& ec) 
    {
        switch (parent())
        {
        case json_parse_state::array:
        case json_parse_state::object:
            state_ = json_parse_state::expect_comma_or_end;
            break;
        case json_parse_state::root:
            state_ = json_parse_state::before_done;
            break;
        default:
            continue_ = err_handler_(json_errc::invalid_json_text, *this);
            if (!continue_)
            {
                ec = json_errc::invalid_json_text;
                return;
            }
            break;
        }
    }

    void push_state(json_parse_state state)
    {
        state_stack_.push_back(state);
    }

    json_parse_state pop_state()
    {
        JSONCONS_ASSERT(!state_stack_.empty())
        json_parse_state state = state_stack_.back();
        state_stack_.pop_back();
        return state;
    }
 
    uint32_t append_to_codepoint(uint32_t cp, int c, std::error_code& ec)
    {
        cp *= 16;
        if (c >= '0'  &&  c <= '9')
        {
            cp += c - '0';
        }
        else if (c >= 'a'  &&  c <= 'f')
        {
            cp += c - 'a' + 10;
        }
        else if (c >= 'A'  &&  c <= 'F')
        {
            cp += c - 'A' + 10;
        }
        else
        {
            continue_ = err_handler_(json_errc::invalid_hex_escape_sequence, *this);
            if (!continue_)
            {
                ec = json_errc::invalid_hex_escape_sequence;
                return cp;
            }
        }
        return cp;
    }
};

typedef basic_json_parser<char> json_parser;
typedef basic_json_parser<wchar_t> wjson_parser;

}

#endif
<|MERGE_RESOLUTION|>--- conflicted
+++ resolved
@@ -385,13 +385,8 @@
     {
         if (nesting_depth_ < 1)
         {
-<<<<<<< HEAD
-            err_handler_.fatal_error(json_errc::unexpected_right_curbracket, *this);
-            ec = json_errc::unexpected_right_curbracket;
-=======
             err_handler_(json_errc::unexpected_right_brace, *this);
             ec = json_errc::unexpected_right_brace;
->>>>>>> 09b74251
             continue_ = false;
             return;
         }
@@ -403,25 +398,15 @@
         }
         else if (state_ == json_parse_state::array)
         {
-<<<<<<< HEAD
-            err_handler_.fatal_error(json_errc::expected_comma_or_right_sqbracket, *this);
-            ec = json_errc::expected_comma_or_right_sqbracket;
-=======
             err_handler_(json_errc::expected_comma_or_right_bracket, *this);
             ec = json_errc::expected_comma_or_right_bracket;
->>>>>>> 09b74251
             continue_ = false;
             return;
         }
         else
         {
-<<<<<<< HEAD
-            err_handler_.fatal_error(json_errc::unexpected_right_curbracket, *this);
-            ec = json_errc::unexpected_right_curbracket;
-=======
             err_handler_(json_errc::unexpected_right_brace, *this);
             ec = json_errc::unexpected_right_brace;
->>>>>>> 09b74251
             continue_ = false;
             return;
         }
@@ -456,13 +441,8 @@
     {
         if (nesting_depth_ < 1)
         {
-<<<<<<< HEAD
-            err_handler_.fatal_error(json_errc::unexpected_right_sqbracket, *this);
-            ec = json_errc::unexpected_right_sqbracket;
-=======
             err_handler_(json_errc::unexpected_right_bracket, *this);
             ec = json_errc::unexpected_right_bracket;
->>>>>>> 09b74251
             continue_ = false;
             return;
         }
@@ -474,25 +454,15 @@
         }
         else if (state_ == json_parse_state::object)
         {
-<<<<<<< HEAD
-            err_handler_.fatal_error(json_errc::expected_comma_or_right_curbracket, *this);
-            ec = json_errc::expected_comma_or_right_curbracket;
-=======
             err_handler_(json_errc::expected_comma_or_right_brace, *this);
             ec = json_errc::expected_comma_or_right_brace;
->>>>>>> 09b74251
             continue_ = false;
             return;
         }
         else
         {
-<<<<<<< HEAD
-            err_handler_.fatal_error(json_errc::unexpected_right_sqbracket, *this);
-            ec = json_errc::unexpected_right_sqbracket;
-=======
             err_handler_(json_errc::unexpected_right_bracket, *this);
             ec = json_errc::unexpected_right_bracket;
->>>>>>> 09b74251
             continue_ = false;
             return;
         }
@@ -787,15 +757,6 @@
                                 if (ec) {return;}
                                 break;
                             case '}':
-<<<<<<< HEAD
-                                err_handler_.fatal_error(json_errc::unexpected_right_curbracket, *this);
-                                ec = json_errc::unexpected_right_curbracket;
-                                continue_ = false;
-                                return;
-                            case ']':
-                                err_handler_.fatal_error(json_errc::unexpected_right_sqbracket, *this);
-                                ec = json_errc::unexpected_right_sqbracket;
-=======
                                 err_handler_(json_errc::unexpected_right_brace, *this);
                                 ec = json_errc::unexpected_right_brace;
                                 continue_ = false;
@@ -803,7 +764,6 @@
                             case ']':
                                 err_handler_(json_errc::unexpected_right_bracket, *this);
                                 ec = json_errc::unexpected_right_bracket;
->>>>>>> 09b74251
                                 continue_ = false;
                                 return;
                             default:
@@ -870,27 +830,19 @@
                             default:
                                 if (parent() == json_parse_state::array)
                                 {
-<<<<<<< HEAD
-                                    continue_ = err_handler_.error(json_errc::expected_comma_or_right_sqbracket, *this);
-=======
                                     continue_ = err_handler_(json_errc::expected_comma_or_right_bracket, *this);
->>>>>>> 09b74251
                                     if (!continue_)
                                     {
-                                        ec = json_errc::expected_comma_or_right_sqbracket;
+                                        ec = json_errc::expected_comma_or_right_bracket;
                                         return;
                                     }
                                 }
                                 else if (parent() == json_parse_state::object)
                                 {
-<<<<<<< HEAD
-                                    continue_ = err_handler_.error(json_errc::expected_comma_or_right_curbracket, *this);
-=======
                                     continue_ = err_handler_(json_errc::expected_comma_or_right_brace, *this);
->>>>>>> 09b74251
                                     if (!continue_)
                                     {
-                                        ec = json_errc::expected_comma_or_right_curbracket;
+                                        ec = json_errc::expected_comma_or_right_brace;
                                         return;
                                     }
                                 }
