// Copyright 2013 Daniel Parker
// Distributed under Boost license

#include <boost/test/unit_test.hpp>
#include <boost/numeric/ublas/matrix.hpp>
#include "jsoncons/json.hpp"
#include "jsoncons/json_serializer.hpp"
#include "my_custom_data.hpp"
#include <sstream>
#include <vector>
#include <utility>
#include <ctime>

using jsoncons::json_serializer;
using jsoncons::output_format;
using jsoncons::json;
using jsoncons::wjson;
using jsoncons::basic_json_reader;
using std::string;
using boost::numeric::ublas::matrix;

BOOST_AUTO_TEST_CASE(test_as)
{
    json obj;
    obj["field1"] = 10;
    obj["field2"] = true;

    std::string s = obj["field1"].as<std::string>();
    BOOST_CHECK_EQUAL(s,std::string("10"));
    int int_val = obj["field2"].as<int>();
    BOOST_CHECK_EQUAL(int_val,1);
    int short_val = obj["field2"].as<short>();
    BOOST_CHECK_EQUAL(short_val,1);
    int ushort_val = obj["field2"].as<unsigned short>();
    BOOST_CHECK_EQUAL(ushort_val,static_cast<unsigned short>(1));
    char char_val = obj["field2"].as<char>();
    BOOST_CHECK_EQUAL(int(char_val),1);

    json parent;
    parent["child"] = obj;
    s = parent["child"]["field1"].as<std::string>();
    BOOST_CHECK_EQUAL(s,std::string("10"));
    int_val = parent["child"]["field2"].as<int>();
    BOOST_CHECK_EQUAL(int_val,1);
    short_val = parent["child"]["field2"].as<short>();
    BOOST_CHECK_EQUAL(short_val,1);

    json x = parent["child"].as<json::object>();
}

BOOST_AUTO_TEST_CASE(test_is)
{
    json obj;
    obj["field1"] = 10;
    obj["field2"] = -10;
    obj["field3"] = 10U;

    BOOST_CHECK(obj["field1"].type() == json::longlong_t);
    BOOST_CHECK(obj["field2"].type() == json::longlong_t);
    BOOST_CHECK(obj["field3"].type() == json::ulonglong_t);

    BOOST_CHECK(!obj["field1"].is<std::string>());
    BOOST_CHECK(obj["field1"].is<int>());
    BOOST_CHECK(obj["field1"].is<long>());
    BOOST_CHECK(obj["field1"].is<long long>());
    BOOST_CHECK(obj["field1"].is<unsigned int>());
    BOOST_CHECK(obj["field1"].is<unsigned long>());
    BOOST_CHECK(obj["field1"].is<unsigned long long>());
    BOOST_CHECK(!obj["field1"].is<double>());

    BOOST_CHECK(!obj["field2"].is<std::string>());
    BOOST_CHECK(obj["field2"].is<int>());
    BOOST_CHECK(obj["field2"].is<long>());
    BOOST_CHECK(obj["field2"].is<long long>());
    BOOST_CHECK(!obj["field2"].is<unsigned int>());
    BOOST_CHECK(!obj["field2"].is<unsigned long>());
    BOOST_CHECK(!obj["field2"].is<unsigned long long>());
    BOOST_CHECK(!obj["field2"].is<double>());

    BOOST_CHECK(!obj["field3"].is<std::string>());
    BOOST_CHECK(obj["field3"].is<int>());
    BOOST_CHECK(obj["field3"].is<long>());
    BOOST_CHECK(obj["field3"].is<long long>());
    BOOST_CHECK(obj["field3"].is<unsigned int>());
    BOOST_CHECK(obj["field3"].is<unsigned long>());
    BOOST_CHECK(obj["field3"].is<unsigned long long>());
    BOOST_CHECK(!obj["field3"].is<double>());
}

BOOST_AUTO_TEST_CASE(test_is2)
{
    json obj = json::parse_string("{\"field1\":10}");

    BOOST_CHECK(obj["field1"].type() == json::ulonglong_t);

    BOOST_CHECK(!obj["field1"].is<std::string>());
    BOOST_CHECK(obj["field1"].is<int>());
    BOOST_CHECK(obj["field1"].is<long>());
    BOOST_CHECK(obj["field1"].is<long long>());
    BOOST_CHECK(obj["field1"].is<unsigned int>());
    BOOST_CHECK(obj["field1"].is<unsigned long>());
    BOOST_CHECK(obj["field1"].is<unsigned long long>());
    BOOST_CHECK(!obj["field1"].is<double>());
}

BOOST_AUTO_TEST_CASE(test_is_type)
{
    json obj;
    BOOST_CHECK(obj.is_object());
    BOOST_CHECK(obj.is<json::object>());
    std::cout << "HERE!!!"  << ", type=" << obj.type() <<  std::endl;

    // tests for proxy is_type methods
    obj["string"] = "val1";
    std::cout << "type=" << obj.type() << std::endl;

    BOOST_CHECK(obj.is_object());
    BOOST_CHECK(obj.is<json::object>());

    BOOST_CHECK(obj["string"].is_string());
    BOOST_CHECK(obj["string"].is<std::string>());

    obj["double"] = 10.7;
    BOOST_CHECK(obj["double"].is_double());
    BOOST_CHECK(obj["double"].is<double>());

    obj["int"] = -10;
    BOOST_CHECK(obj["int"].is_longlong());
    BOOST_CHECK(obj["int"].is<long long>());

    obj["uint"] = 10u;
    BOOST_CHECK(obj["uint"].is_ulonglong());
    BOOST_CHECK(obj["uint"].is<unsigned long long>());

    obj["long"] = static_cast<long>(10);
    BOOST_CHECK(obj["long"].is_longlong());
    BOOST_CHECK(obj["long"].is<long long>());

    obj["ulong"] = static_cast<unsigned long>(10);
    BOOST_CHECK(obj["ulong"].is_ulonglong());
    BOOST_CHECK(obj["ulong"].is<unsigned long long>());

    obj["longlong"] = static_cast<long long>(10);
    BOOST_CHECK(obj["longlong"].is_longlong());
    BOOST_CHECK(obj["longlong"].is<long long>());

    obj["ulonglong"] = static_cast<unsigned long long>(10);
    BOOST_CHECK(obj["ulonglong"].is_ulonglong());
    BOOST_CHECK(obj["ulonglong"].is<unsigned long long>());

    obj["true"] = true;
    BOOST_CHECK(obj["true"].is_bool());
    BOOST_CHECK(obj["true"].is<bool>());

    obj["false"] = false;
    BOOST_CHECK(obj["false"].is_bool());
    BOOST_CHECK(obj["false"].is<bool>());

    obj["null1"] = json::null;
    BOOST_CHECK(obj["null1"].is_null());

    obj["object"] = json();
    BOOST_CHECK(obj["object"].is_object());
    BOOST_CHECK(obj["object"].is<json::object>());

    obj["array"] = json::make_array();
    BOOST_CHECK(obj["array"].is_array());
    BOOST_CHECK(obj["array"].is<json::array>());

    matrix<double> A;
    obj.set_custom_data("custom",A);
    BOOST_CHECK(obj["custom"].is_custom());

    // tests for json is_type methods

    json str = obj["string"];
    BOOST_CHECK(str.is_string());
    BOOST_CHECK(str.is<std::string>());
}

BOOST_AUTO_TEST_CASE(test_as_vector_of_double)
{
    std::string s("[0,1.1,2,3.1]");
    json val = json::parse_string(s);

<<<<<<< HEAD
    std::vector<double> v = val.as<std::vector<double>>(); 
=======
    std::vector<double> v = val.as_vector<double>();
>>>>>>> 5b22ac37
    BOOST_CHECK(v.size() == 4);
    BOOST_CHECK_CLOSE(v[0],0.0,0.0000000001);
    BOOST_CHECK_CLOSE(v[1],1.1,0.0000000001);
    BOOST_CHECK_CLOSE(v[2],2.0,0.0000000001);
    BOOST_CHECK_CLOSE(v[3],3.1,0.0000000001);
}

BOOST_AUTO_TEST_CASE(test_as_vector_of_string)
{
    std::string s("[\"Hello\",\"World\"]");
    json val = json::parse_string(s);

<<<<<<< HEAD
    std::vector<string> v = val.as<std::vector<std::string>>(); 
=======
    std::vector<string> v = val.as_vector<std::string>();
>>>>>>> 5b22ac37
    BOOST_CHECK(v.size() == 2);
    BOOST_CHECK(v[0] == "Hello");
    BOOST_CHECK(v[1] == "World");
}

BOOST_AUTO_TEST_CASE(test_as_vector_of_char)
{
    std::string s("[\"H\",\"W\"]");
    json val = json::parse_string(s);

<<<<<<< HEAD
    std::vector<char> v = val.as<std::vector<char>>(); 
=======
    std::vector<char> v = val.as_vector<char>();
>>>>>>> 5b22ac37
    BOOST_CHECK(v.size() == 2);
    BOOST_CHECK(v[0] == 'H');
    BOOST_CHECK(v[1] == 'W');
}

BOOST_AUTO_TEST_CASE(test_as_vector_of_bool)
{
    std::string s("[true,false]");
    json val = json::parse_string(s);

<<<<<<< HEAD
    std::vector<bool> v = val.as<std::vector<bool>>(); 
=======
    std::vector<bool> v = val.as_vector<bool>();
>>>>>>> 5b22ac37
    BOOST_CHECK(v.size() == 2);
    BOOST_CHECK(v[0]);
    BOOST_CHECK(!v[1]);
}

BOOST_AUTO_TEST_CASE(test_as_vector_of_int)
{
    std::string s("[0,1,2,3]");
    json val = json::parse_string(s);

<<<<<<< HEAD
    std::vector<int> v = val.as<std::vector<int>>(); 
=======
    std::vector<int> v = val.as_vector<int>();
>>>>>>> 5b22ac37
    BOOST_CHECK(v.size() == 4);
    BOOST_CHECK(v[0]==0);
    BOOST_CHECK(v[1]==1);
    BOOST_CHECK(v[2]==2);
    BOOST_CHECK(v[3]==3);

<<<<<<< HEAD
    std::vector<unsigned int> v1 = val.as<std::vector<unsigned int>>(); 
=======
    std::vector<unsigned int> v1 = val.as_vector<unsigned int>();
>>>>>>> 5b22ac37
    BOOST_CHECK(v1.size() == 4);
    BOOST_CHECK(v1[0]==0);
    BOOST_CHECK(v1[1]==1);
    BOOST_CHECK(v1[2]==2);
    BOOST_CHECK(v1[3]==3);

<<<<<<< HEAD
    std::vector<long> v2 = val.as<std::vector<long>>(); 
=======
    std::vector<long> v2 = val.as_vector<long>();
>>>>>>> 5b22ac37
    BOOST_CHECK(v2.size() == 4);
    BOOST_CHECK(v2[0]==0);
    BOOST_CHECK(v2[1]==1);
    BOOST_CHECK(v2[2]==2);
    BOOST_CHECK(v2[3]==3);

<<<<<<< HEAD
    std::vector<unsigned long> v3 = val.as<std::vector<unsigned long>>(); 
=======
    std::vector<unsigned long> v3 = val.as_vector<unsigned long>();
>>>>>>> 5b22ac37
    BOOST_CHECK(v3.size() == 4);
    BOOST_CHECK(v3[0]==0);
    BOOST_CHECK(v3[1]==1);
    BOOST_CHECK(v3[2]==2);
    BOOST_CHECK(v3[3]==3);

<<<<<<< HEAD
    std::vector<long long> v4 = val.as<std::vector<long long>>(); 
=======
    std::vector<long long> v4 = val.as_vector<long long>();
>>>>>>> 5b22ac37
    BOOST_CHECK(v4.size() == 4);
    BOOST_CHECK(v4[0]==0);
    BOOST_CHECK(v4[1]==1);
    BOOST_CHECK(v4[2]==2);
    BOOST_CHECK(v4[3]==3);

<<<<<<< HEAD
    std::vector<unsigned long long> v5 = val.as<std::vector<unsigned long long>>(); 
=======
    std::vector<unsigned long long> v5 = val.as_vector<unsigned long long>();
>>>>>>> 5b22ac37
    BOOST_CHECK(v5.size() == 4);
    BOOST_CHECK(v5[0]==0);
    BOOST_CHECK(v5[1]==1);
    BOOST_CHECK(v5[2]==2);
    BOOST_CHECK(v5[3]==3);
}

BOOST_AUTO_TEST_CASE(test_as_vector_of_int_on_proxy)
{
    std::string s("[0,1,2,3]");
    json val = json::parse_string(s);
    json root;
    root["val"] = val;
    std::vector<int> v = root["val"].as<std::vector<int>>();
    BOOST_CHECK(v.size() == 4);
    BOOST_CHECK(v[0]==0);
    BOOST_CHECK(v[1]==1);
    BOOST_CHECK(v[2]==2);
    BOOST_CHECK(v[3]==3);
}
<|MERGE_RESOLUTION|>--- conflicted
+++ resolved
@@ -183,11 +183,7 @@
     std::string s("[0,1.1,2,3.1]");
     json val = json::parse_string(s);
 
-<<<<<<< HEAD
     std::vector<double> v = val.as<std::vector<double>>(); 
-=======
-    std::vector<double> v = val.as_vector<double>();
->>>>>>> 5b22ac37
     BOOST_CHECK(v.size() == 4);
     BOOST_CHECK_CLOSE(v[0],0.0,0.0000000001);
     BOOST_CHECK_CLOSE(v[1],1.1,0.0000000001);
@@ -200,11 +196,7 @@
     std::string s("[\"Hello\",\"World\"]");
     json val = json::parse_string(s);
 
-<<<<<<< HEAD
     std::vector<string> v = val.as<std::vector<std::string>>(); 
-=======
-    std::vector<string> v = val.as_vector<std::string>();
->>>>>>> 5b22ac37
     BOOST_CHECK(v.size() == 2);
     BOOST_CHECK(v[0] == "Hello");
     BOOST_CHECK(v[1] == "World");
@@ -215,11 +207,7 @@
     std::string s("[\"H\",\"W\"]");
     json val = json::parse_string(s);
 
-<<<<<<< HEAD
     std::vector<char> v = val.as<std::vector<char>>(); 
-=======
-    std::vector<char> v = val.as_vector<char>();
->>>>>>> 5b22ac37
     BOOST_CHECK(v.size() == 2);
     BOOST_CHECK(v[0] == 'H');
     BOOST_CHECK(v[1] == 'W');
@@ -230,11 +218,7 @@
     std::string s("[true,false]");
     json val = json::parse_string(s);
 
-<<<<<<< HEAD
     std::vector<bool> v = val.as<std::vector<bool>>(); 
-=======
-    std::vector<bool> v = val.as_vector<bool>();
->>>>>>> 5b22ac37
     BOOST_CHECK(v.size() == 2);
     BOOST_CHECK(v[0]);
     BOOST_CHECK(!v[1]);
@@ -245,66 +229,42 @@
     std::string s("[0,1,2,3]");
     json val = json::parse_string(s);
 
-<<<<<<< HEAD
     std::vector<int> v = val.as<std::vector<int>>(); 
-=======
-    std::vector<int> v = val.as_vector<int>();
->>>>>>> 5b22ac37
     BOOST_CHECK(v.size() == 4);
     BOOST_CHECK(v[0]==0);
     BOOST_CHECK(v[1]==1);
     BOOST_CHECK(v[2]==2);
     BOOST_CHECK(v[3]==3);
 
-<<<<<<< HEAD
     std::vector<unsigned int> v1 = val.as<std::vector<unsigned int>>(); 
-=======
-    std::vector<unsigned int> v1 = val.as_vector<unsigned int>();
->>>>>>> 5b22ac37
     BOOST_CHECK(v1.size() == 4);
     BOOST_CHECK(v1[0]==0);
     BOOST_CHECK(v1[1]==1);
     BOOST_CHECK(v1[2]==2);
     BOOST_CHECK(v1[3]==3);
 
-<<<<<<< HEAD
     std::vector<long> v2 = val.as<std::vector<long>>(); 
-=======
-    std::vector<long> v2 = val.as_vector<long>();
->>>>>>> 5b22ac37
     BOOST_CHECK(v2.size() == 4);
     BOOST_CHECK(v2[0]==0);
     BOOST_CHECK(v2[1]==1);
     BOOST_CHECK(v2[2]==2);
     BOOST_CHECK(v2[3]==3);
 
-<<<<<<< HEAD
     std::vector<unsigned long> v3 = val.as<std::vector<unsigned long>>(); 
-=======
-    std::vector<unsigned long> v3 = val.as_vector<unsigned long>();
->>>>>>> 5b22ac37
     BOOST_CHECK(v3.size() == 4);
     BOOST_CHECK(v3[0]==0);
     BOOST_CHECK(v3[1]==1);
     BOOST_CHECK(v3[2]==2);
     BOOST_CHECK(v3[3]==3);
 
-<<<<<<< HEAD
     std::vector<long long> v4 = val.as<std::vector<long long>>(); 
-=======
-    std::vector<long long> v4 = val.as_vector<long long>();
->>>>>>> 5b22ac37
     BOOST_CHECK(v4.size() == 4);
     BOOST_CHECK(v4[0]==0);
     BOOST_CHECK(v4[1]==1);
     BOOST_CHECK(v4[2]==2);
     BOOST_CHECK(v4[3]==3);
 
-<<<<<<< HEAD
     std::vector<unsigned long long> v5 = val.as<std::vector<unsigned long long>>(); 
-=======
-    std::vector<unsigned long long> v5 = val.as_vector<unsigned long long>();
->>>>>>> 5b22ac37
     BOOST_CHECK(v5.size() == 4);
     BOOST_CHECK(v5[0]==0);
     BOOST_CHECK(v5[1]==1);
